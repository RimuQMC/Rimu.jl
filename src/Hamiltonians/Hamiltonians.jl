"""
    module Hamiltonians

This module defines Hamiltonian types and functions for working with
Hamiltonians.

## [Exported concrete Hamiltonian types](#Model-Hamiltonians)

Real space Hubbard models
 - [`HubbardReal1D`](@ref)
 - [`BoseHubbardReal1D2C`](@ref)
 - [`HubbardReal1DEP`](@ref)
 - [`HubbardRealSpace`](@ref)
 - [`ExtendedHubbardReal1D`](@ref)

Momentum space Hubbard models
- [`HubbardMom1D`](@ref)
- [`BoseHubbardMom1D2C`](@ref)
- [`HubbardMom1DEP`](@ref)

Other
- [`MatrixHamiltonian`](@ref)
- [`Transcorrelated1D`](@ref)

## [Wrappers](#Hamiltonian-wrappers)
- [`GutzwillerSampling`](@ref)
- [`GuidingVectorSampling`](@ref)
- [`ParitySymmetry`](@ref)
- [`TimeReversalSymmetry`](@ref)
- [`Stoquastic`](@ref)

## [Observables](#Observables)
- [`G2MomCorrelator`](@ref)
- [`G2RealCorrelator`](@ref)
- [`DensityMatrixDiagonal`](@ref)
- [`Momentum`](@ref)

## [Interface for working with Hamiltonians](#Hamiltonians-interface)
- [`AbstractHamiltonian`](@ref): defined in the module [`Interfaces`](@ref)
"""
module Hamiltonians

using Parameters, StaticArrays, LinearAlgebra, SparseArrays
using FFTW
using Setfield

<<<<<<< HEAD
using ..StochasticStyles
=======
>>>>>>> a478a2c9
using ..BitStringAddresses

using ..Interfaces
import ..Interfaces: diagonal_element, num_offdiagonals, get_offdiagonal, starting_address,
    offdiagonals, random_offdiagonal, LOStructure

export AbstractHamiltonian
# export TwoComponentHamiltonian
export dimension, rayleigh_quotient, momentum
export BasisSetRep, build_basis

export MatrixHamiltonian
export HubbardReal1D, HubbardMom1D, ExtendedHubbardReal1D, HubbardRealSpace
export HubbardReal1DEP, shift_lattice, shift_lattice_inv
export HubbardMom1DEP
export BoseHubbardMom1D2C, BoseHubbardReal1D2C
export GutzwillerSampling, GuidingVectorSampling
export ParitySymmetry
export TimeReversalSymmetry
export Stoquastic
export Transcorrelated1D
export hubbard_dispersion, continuum_dispersion

export G2MomCorrelator, G2RealCorrelator, DensityMatrixDiagonal, Momentum

export LatticeGeometry, PeriodicBoundaries, HardwallBoundaries, LadderBoundaries
export num_neighbours, neighbour_site, num_dimensions

export sparse # from SparseArrays

include("abstract.jl")
include("offdiagonals.jl")
include("geometry.jl")
include("excitations.jl")

include("MatrixHamiltonian.jl")

include("HubbardReal1D.jl")
include("HubbardReal1DEP.jl")
include("HubbardMom1D.jl")
include("HubbardMom1DEP.jl")
include("HubbardRealSpace.jl")
include("ExtendedHubbardReal1D.jl")

include("BoseHubbardReal1D2C.jl")
include("BoseHubbardMom1D2C.jl")

include("GutzwillerSampling.jl")
include("GuidingVectorSampling.jl")
include("ParitySymmetry.jl")
include("TRSymmetry.jl")
include("Stoquastic.jl")

include("Transcorrelated1D.jl")

include("correlation_functions.jl")
include("DensityMatrixDiagonal.jl")
include("Momentum.jl")

end<|MERGE_RESOLUTION|>--- conflicted
+++ resolved
@@ -44,10 +44,6 @@
 using FFTW
 using Setfield
 
-<<<<<<< HEAD
-using ..StochasticStyles
-=======
->>>>>>> a478a2c9
 using ..BitStringAddresses
 
 using ..Interfaces
