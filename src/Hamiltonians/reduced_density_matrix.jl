"""
    SingleParticleExcitation(i, j) <: AbstractHamiltonian

Represent the ``{i,j}`` element of the single-particle reduced density matrix:

```math
ρ̂^{(1)}_{i,j} = â^†_{i} â_{j}
```

where `i <: Int` and `j <: Int` specify the mode numbers.

# See also

* [`single_particle_density`](@ref)
* [`SingleParticleDensity`](@ref)
* [`TwoParticleExcitation`](@ref)
"""
struct SingleParticleExcitation{I,J} <: AbstractOperator{Float64}
end

SingleParticleExcitation(I::Int,J::Int) = SingleParticleExcitation{I,J}()

function Base.show(io::IO, ::SingleParticleExcitation{I,J}) where {I,J}
    print(io, "SingleParticleExcitation($(I), $(J))")
end

LOStructure(::Type{<:SingleParticleExcitation}) = AdjointUnknown()
function allows_address_type(::SingleParticleExcitation{I,J}, ::Type{A}) where {I,J,A}
    return A <: SingleComponentFockAddress && I ≤ num_modes(A) && J ≤ num_modes(A)
end

function diagonal_element(
    ::SingleParticleExcitation{I,J}, addr::SingleComponentFockAddress
) where {I,J}
    if I != J
        return 0.0
    else
        src = find_mode(addr, J)
        return src.occnum
    end
end

function num_offdiagonals(
    ::SingleParticleExcitation{I,J}, ::SingleComponentFockAddress
) where {I,J}
    if I == J
        return 0
    else
        return 1
    end
end

function get_offdiagonal(
    ::SingleParticleExcitation{I,J}, addr::SingleComponentFockAddress, _
) where {I,J}
    src = find_mode(addr, J)
    dst = find_mode(addr, I)
    address, value = excitation(addr, (dst,), (src,))
    return address, value
end

"""
    TwoParticleExcitation(i, j, k, l) <: AbstractHamiltonian

Represent the ``{ij, kl}`` element of the two-particle reduced density matrix:

```math
ρ̂^{(2)}_{ij, kl} =  â^†_{i} â^†_{j} â_{l} â_{k}
```

where `i`, `j`, `k`, and `l` (all `<: Int`) specify the mode numbers.

# See also

* [`single_particle_density`](@ref)
* [`SingleParticleDensity`](@ref)
* [`SingleParticleExcitation`](@ref)
"""
struct TwoParticleExcitation{I,J,K,L} <: AbstractOperator{Float64}
end

TwoParticleExcitation(I::Int,J::Int,K::Int,L::Int) = TwoParticleExcitation{I,J,K,L}()

function Base.show(io::IO, ::TwoParticleExcitation{I,J,K,L}) where {I,J,K,L}
    print(io, "TwoParticleExcitation($(I), $(J), $(K), $(L))")
end

LOStructure(::Type{<:TwoParticleExcitation}) = AdjointUnknown()
function allows_address_type(::TwoParticleExcitation{I,J,K,L}, ::Type{A}) where {I,J,K,L,A}
    return A <: SingleComponentFockAddress && I ≤ num_modes(A) && J ≤ num_modes(A) &&
            K ≤ num_modes(A) && L ≤ num_modes(A)
end

function diagonal_element(
    ::TwoParticleExcitation{I,J,K,L}, addr::SingleComponentFockAddress
) where {I,J,K,L}
    if (I, J) == (K, L) || (I, J) == (L, K)
        src = find_mode(addr, (L, K))
        dst = find_mode(addr, (I, J))
        return excitation(addr, dst, src)[2]
    else
        return 0.0
    end
end

function num_offdiagonals(
    ::TwoParticleExcitation{I,J,K,L}, ::SingleComponentFockAddress
) where {I,J,K,L}
    if (I, J) == (K, L) || (I, J) == (L, K)
        return 0
    else
        return 1
    end
end

function get_offdiagonal(
    ::TwoParticleExcitation{I,J,K,L}, addr::SingleComponentFockAddress, _
) where {I,J,K,L}
    src = find_mode(addr, (L, K))
    dst = find_mode(addr, (I, J))
    address, value = excitation(addr, dst, src)
    return address, value
end

"""
    ReducedDensityMatrix(addr::SingleComponentFockAddress; n = 1) <: AbstractOperator

Represent the n-particle reduced density matrix:

```math
ρ̂^{(n)}_{j_1,...,j_1,k_1,...,k_n} =  \\prod_{i}^{n} â^†_{j_i} \\prod_{l}^{n} â_{k_{n+1-l}}
```

Where `j_i` and `k_i` (all `<: Int`) specify the single particle sites on a lattice.
Additionally, the indices run in the following manners:

```math
j_n> ... > j_{i+1} > j_{i} > ... > j_1 and k_n> ... > k_{i+1} > k_{i} > ... > k_1
```

# See also

* [`single_particle_density`](@ref)
* [`SingleParticleDensity`](@ref)
* [`SingleParticleExcitation`](@ref)
* [`TwoParticleExcitation`](@ref)
"""
struct ReducedDensityMatrix{N} <: AbstractOperator{Matrix{Float64}} end
ReducedDensityMatrix(N) = ReducedDensityMatrix{N}()
ReducedDensityMatrix(;n=1) = ReducedDensityMatrix{n}()
function Base.show(io::IO, op::ReducedDensityMatrix{N}) where {N}
    print(io, "ReducedDensityMatrix($N)")
end

LOStructure(::Type{<:ReducedDensityMatrix}) = IsHermitian()

<<<<<<< HEAD
function Interfaces.dot_from_right(
    left::AbstractDVec, op::ReducedDensityMatrix{N}, right::AbstractDVec
) where {N}
    dim = binomial(num_modes(keytype(left)), N)
    ρ = sum(ReducedDensityMatrixCalculcator{N}(left, dim), pairs(right))
    return (ρ .+ ρ') ./ 2
=======
function Interfaces.allows_address_type(
    op::ReducedDensityMatrix, A::Type{<:AbstractDVec}
)
    return op.M == num_modes(A)
>>>>>>> da4985d8
end

# This struct used to calculate matrix elements of `ReducedDensityMatrix`
# It was introduced because passing a function to `sum` in `dot_from_right` was causing
# type instabilites.
struct ReducedDensityMatrixCalculcator{N,D}
    left::D
    dim::Int

    ReducedDensityMatrixCalculcator{N}(left, dim) where {N} = new{N,typeof(left)}(left, dim)
end

function (calc::ReducedDensityMatrixCalculcator{N})(pair) where {N}
    addr_right, val_right = pair
    left = calc.left
    dim = calc.dim

    T = promote_type(Float64, valtype(left), typeof(val_right))
    result = zeros(T, (dim, dim))
    for j in axes(result, 2)
        dsts = find_mode(addr_right, vertices(j, Val(N)))
        for i in axes(result, 1)
            srcs = reverse(find_mode(addr_right, vertices(i, Val(N))))

            addr_left, elem = excitation(addr_right, dsts, srcs)
            @inbounds result[i, j] += T(conj(left[addr_left]) * elem * val_right)
        end
    end
    return result
end<|MERGE_RESOLUTION|>--- conflicted
+++ resolved
@@ -154,20 +154,12 @@
 
 LOStructure(::Type{<:ReducedDensityMatrix}) = IsHermitian()
 
-<<<<<<< HEAD
 function Interfaces.dot_from_right(
     left::AbstractDVec, op::ReducedDensityMatrix{N}, right::AbstractDVec
 ) where {N}
     dim = binomial(num_modes(keytype(left)), N)
     ρ = sum(ReducedDensityMatrixCalculcator{N}(left, dim), pairs(right))
     return (ρ .+ ρ') ./ 2
-=======
-function Interfaces.allows_address_type(
-    op::ReducedDensityMatrix, A::Type{<:AbstractDVec}
-)
-    return op.M == num_modes(A)
->>>>>>> da4985d8
-end
 
 # This struct used to calculate matrix elements of `ReducedDensityMatrix`
 # It was introduced because passing a function to `sum` in `dot_from_right` was causing
