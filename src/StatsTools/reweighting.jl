--- conflicted
+++ resolved
@@ -568,15 +568,9 @@
     kwargs...
 )
     df = DataFrame(sim)
-<<<<<<< HEAD
     num_reps = parse(Int, metadata(df, "num_replicas"))
-    time_step = determine_constant_time_step(df)
+    time_step = isnothing(time_step) ? determine_constant_time_step(df) : time_step
     T = eltype(df[!, Symbol(shift_name, "_r1s1")])
-=======
-    num_reps = length(filter(startswith("norm"), names(df)))
-    time_step = isnothing(time_step) ? determine_constant_time_step(df) : time_step
-    T = eltype(df[!, Symbol(shift_name, "_1")])
->>>>>>> 0aff7276
     shift_v = Vector{T}[]
     for a in 1:num_reps
         push!(shift_v, Vector(df[!, Symbol(shift_name, "_r", a, "s", spectral_state)]))
@@ -647,13 +641,8 @@
     kwargs...
 )
     df = DataFrame(sim)
-<<<<<<< HEAD
     num_reps = parse(Int, metadata(df, "num_replicas"))
-    time_step = determine_constant_time_step(df)
-=======
-    num_reps = length(filter(startswith("norm"), names(df)))
     time_step = isnothing(time_step) ? determine_constant_time_step(df) : time_step
->>>>>>> 0aff7276
     # estimate the correlation time by blocking the shift data
     T = eltype(df[!, Symbol(shift_name, "_r1s1")])
     shift_v = Vector{T}[]
