--- conflicted
+++ resolved
@@ -20,89 +20,4 @@
         end
     end
     return v
-<<<<<<< HEAD
-=======
-end
-
-"""
-    DoubleOrNothing(; threshold=1, prob=0.5) <: CompressionStrategy
-
-[`CompressionStrategy`](@ref) that compresses a vector by a double or nothing approach. For
-each value in the vector below the `threshold`, a coin is flipped. If heads, the value is
-doubled, if tails, the value is removed from the vector. The fairness of the coin is
-controlled with `prob` - lower values indicate lower probabilties to keep.
-"""
-struct DoubleOrNothing{T} <: CompressionStrategy
-    threshold::T
-    prob::Float64
-end
-DoubleOrNothing(; threshold=1, prob=0.5) = DoubleOrNothing(threshold, prob)
-
-function compress!(d::DoubleOrNothing, v)
-    w = localpart(v)
-    for (add, val) in pairs(w)
-        if abs(val) < d.threshold
-            val = ifelse(rand() > d.prob, zero(valtype(w)), val / d.prob)
-            w[add] = val
-        end
-    end
-    return v
-end
-
-"""
-    DoubleOrNothingWithTarget(; target, threshold=1.0) <: CompressionStrategy
-
-Like [`DoubleOrNothing`](@ref), but attempts to keep the number of elements in the vector
-after compression as close to `target` as possible. Works like `DoubleOrNothing`, but the
-`prob` parameter is chosen dynamically to try to reach the `target` length.
-"""
-struct DoubleOrNothingWithTarget{T} <: CompressionStrategy
-    target::Int
-    threshold::T
-end
-function DoubleOrNothingWithTarget(; target, threshold=1)
-    return DoubleOrNothingWithTarget(target, threshold)
-end
-
-function compress!(d::DoubleOrNothingWithTarget, v)
-    w = localpart(v)
-    prob = d.target / length(v)
-    if prob < 1
-        compress!(DoubleOrNothing(d.threshold, prob), v)
-    end
-    return v
-end
-
-"""
-    DoubleOrNothingWithThreshold(; threshold_hi=1.0, threshold_lo=1e-3, prob=0.5) <: CompressionStrategy
-
-A combination of [`ThresholdProjection`](@ref) and [`DoubleOrNothing`](@ref). If a value is
-below `threshold_lo`, [`ThresholdProjection`](@ref) is applied, and if it is below
-`threshold_hi`, [`DoubleOrNothing`](@ref) is. The `prob` parameter has the same function as
-in [`DoubleOrNothing`](@ref).
-"""
-struct DoubleOrNothingWithThreshold{T} <: CompressionStrategy
-    threshold_hi::T
-    threshold_lo::T
-    prob::Float64
-end
-function DoubleOrNothingWithThreshold(; threshold_hi=1.0, threshold_lo=1e-3, prob=0.5)
-    return DoubleOrNothingWithThreshold(promote(threshold_hi, threshold_lo)..., prob)
-end
-
-function compress!(d::DoubleOrNothingWithThreshold, v)
-    w = localpart(v)
-    for (add, val) in pairs(w)
-        if abs(val) < d.threshold_lo
-            # Threshold projection
-            prob = abs(val) / d.threshold_lo
-            w[add] = ifelse(prob > rand(), d.threshold_lo * sign(val), zero(val))
-        elseif abs(val) < d.threshold_hi
-            # Double or nothing projection
-            val = ifelse(rand() > d.prob, zero(valtype(w)), val / d.prob)
-            w[add] = val
-        end
-    end
-    return v
->>>>>>> be0f40fa
 end