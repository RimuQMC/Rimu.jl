"""
Module that provides data structures that behave similar to sparse vectors,
but are indexed by arbitrary types (could be non-integers) similarly to
dictionaries. The idea is to do linear algebra with data structures that are
neither subtyped to `AbstractVector` nor to `AbstractDict` and are suitable
for use with `KrylovKit.jl`. For this, the
abstract type and interface [`AbstractDVec`](@ref) is provided, with the
concrete implementation of [`DVec`](@ref)
"""
module DictVectors

<<<<<<< HEAD
using Random
using LinearAlgebra
using StatsBase
using ..StochasticStyles

import ..StochasticStyles: deposit!
import OrderedCollections: freeze
import SplittablesBase

export AbstractDVec, zero!, add!, storage, walkernumber, freeze
export DVec, InitiatorDVec


=======
using Random, LinearAlgebra
import SplittablesBase

using ..Interfaces
import ..Interfaces: deposit!, storage, StochasticStyle, default_style, freeze

export
    AbstractDVec, zero!, add!, deposit!, storage, walkernumber, zero!
export
    DVec, InitiatorDVec
>>>>>>> 4b15e1a9
export
    AbstractProjector, NormProjector, Norm2Projector, UniformProjector, Norm1ProjectorPPop


# The idea is to do linear algebra with data structures that are not
# subtyped to AbstractVector, much in the spirit of KrylovKit.jl.
# In particular we provide concrete data structures with the aim of being
# suitable for use with KrylovKit. From the manual:

# KrylovKit does not assume that the vectors involved in the problem are actual
# subtypes of AbstractVector. Any Julia object that behaves as a vector is
# supported, so in particular higher-dimensional arrays or any custom user type
# that supports the following functions (with v and w two instances of this type
# and α, β scalars (i.e. Number)):
#
# Base.eltype(v): the scalar type (i.e. <:Number) of the data in v
# Base.similar(v, [T::Type<:Number]): a way to construct additional similar vectors, possibly with a different scalar type T.
# Base.copyto!(w, v): copy the contents of v to a preallocated vector w
# LinearAlgebra.mul!(w, v, α): out of place scalar multiplication; multiply vector v with scalar α and store the result in w
# LinearAlgebra.rmul!(v, α): in-place scalar multiplication of v with α; in particular with α = false, v is initialized with all zeros
# LinearAlgebra.axpy!(α, v, w): store in w the result of α*v + w
# LinearAlgebra.axpby!(α, v, β, w): store in w the result of α*v + β*w
# LinearAlgebra.dot(v,w): compute the inner product of two vectors
# LinearAlgebra.norm(v): compute the 2-norm of a vector

# It turns out, KrylovKit also needs
# *(v, α::Number)
# fill!(v, α)

include("delegate.jl")
include("abstractdvec.jl")
include("dvec.jl")
include("initiators.jl")

end # module<|MERGE_RESOLUTION|>--- conflicted
+++ resolved
@@ -9,22 +9,8 @@
 """
 module DictVectors
 
-<<<<<<< HEAD
 using Random
 using LinearAlgebra
-using StatsBase
-using ..StochasticStyles
-
-import ..StochasticStyles: deposit!
-import OrderedCollections: freeze
-import SplittablesBase
-
-export AbstractDVec, zero!, add!, storage, walkernumber, freeze
-export DVec, InitiatorDVec
-
-
-=======
-using Random, LinearAlgebra
 import SplittablesBase
 
 using ..Interfaces
@@ -34,7 +20,6 @@
     AbstractDVec, zero!, add!, deposit!, storage, walkernumber, zero!
 export
     DVec, InitiatorDVec
->>>>>>> 4b15e1a9
 export
     AbstractProjector, NormProjector, Norm2Projector, UniformProjector, Norm1ProjectorPPop
 
