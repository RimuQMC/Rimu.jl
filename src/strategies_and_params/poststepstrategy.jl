--- conflicted
+++ resolved
@@ -18,20 +18,12 @@
 # Interface:
 
 A subtype of this type must implement
-<<<<<<< HEAD
-[`post_step_action(::PostStepStrategy, ::ReplicaState, step::Int)`](@ref).
-=======
 [`post_step_action(::PostStepStrategy, ::SingleState, step::Int)`](@ref).
->>>>>>> e50b55c2
 """
 abstract type PostStepStrategy end
 
 """
-<<<<<<< HEAD
-    post_step_action(::PostStepStrategy, ::ReplicaState, step) -> kvpairs
-=======
     post_step_action(::PostStepStrategy, ::SingleState, step) -> kvpairs
->>>>>>> e50b55c2
 
 Compute statistics after FCIQMC step. Should return a tuple of `:key => value` pairs.
 This function is only called every [`reporting_interval`](@ref) steps, as defined by the
@@ -45,15 +37,9 @@
 function post_step_action(::Tuple{}, _, _)
     return ()
 end
-<<<<<<< HEAD
-function post_step_action((t,ts...)::Tuple, replica, step)
-    head = post_step_action(t, replica, step)
-    rest = post_step_action(ts, replica, step)
-=======
 function post_step_action((t,ts...)::Tuple, single_state, step)
     head = post_step_action(t, single_state, step)
     rest = post_step_action(ts, single_state, step)
->>>>>>> e50b55c2
     return (head..., rest...)
 end
 
@@ -74,13 +60,8 @@
     return Projector(only(keys(kwarg)), freeze(only(values(kwarg))))
 end
 
-<<<<<<< HEAD
-function post_step_action(p::Projector, replica, _)
-    return (p.name => dot(p.projector, replica.v),)
-=======
 function post_step_action(p::Projector, single_state, _)
     return (p.name => dot(p.projector, single_state.v),)
->>>>>>> e50b55c2
 end
 
 """
@@ -126,21 +107,13 @@
     return freeze(ham' * projector)
 end
 
-<<<<<<< HEAD
-function post_step_action(p::ProjectedEnergy{<:Any,<:Any,Nothing}, replica, _)
-=======
 function post_step_action(p::ProjectedEnergy{<:Any,<:Any,Nothing}, single_state, _)
->>>>>>> e50b55c2
     return (
         p.vproj_name => dot(p.vproj, single_state.v),
         p.hproj_name => dot(p.vproj, p.ham, single_state.v),
     )
 end
-<<<<<<< HEAD
-function post_step_action(p::ProjectedEnergy, replica, _)
-=======
 function post_step_action(p::ProjectedEnergy, single_state, _)
->>>>>>> e50b55c2
     return (
         p.vproj_name => dot(p.vproj, single_state.v),
         p.hproj_name => dot(p.hproj, single_state.v),
@@ -159,13 +132,8 @@
 end
 SignCoherence(ref; name=:coherence) = SignCoherence(name, ref)
 
-<<<<<<< HEAD
-function post_step_action(sc::SignCoherence, replica, _)
-    vector = replica.v
-=======
 function post_step_action(sc::SignCoherence, single_state, _)
     vector = single_state.v
->>>>>>> e50b55c2
     return (sc.name => coherence(valtype(vector), sc.reference, vector),)
 end
 
@@ -199,13 +167,8 @@
 end
 WalkerLoneliness() = WalkerLoneliness(1)
 
-<<<<<<< HEAD
-function post_step_action(wl::WalkerLoneliness, replica, _)
-    vector = replica.v
-=======
 function post_step_action(wl::WalkerLoneliness, single_state, _)
     vector = single_state.v
->>>>>>> e50b55c2
     return (:loneliness => loneliness(valtype(vector), vector, wl.threshold),)
 end
 
@@ -260,22 +223,14 @@
     SingleParticleDensity(;save_every=1, component=0) = new(save_every, component)
 end
 
-<<<<<<< HEAD
-function post_step_action(d::SingleParticleDensity, replica, step)
-=======
 function post_step_action(d::SingleParticleDensity, single_state, step)
->>>>>>> e50b55c2
     component = d.component
     if component == 0
         name = :single_particle_density
     else
         name = Symbol("single_particle_density_", component)
     end
-<<<<<<< HEAD
-    vector = replica.v
-=======
     vector = single_state.v
->>>>>>> e50b55c2
     if step % d.save_every == 0
         return (name => single_particle_density(vector; component),)
     else
