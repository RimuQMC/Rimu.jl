--- conflicted
+++ resolved
@@ -5,10 +5,6 @@
 
 *Random Integrators for many-body quantum systems*
 
-<<<<<<< HEAD
-**Concept:** Joachim Brand and Elke Pahl.
-**Contributors:** Joachim Brand, Elke Pahl, Mingrui Yang
-=======
 The grand aim is to develop a toolbox for many-body quantum systems that can be
 represented by a Hamiltonian in second quantisation language. Currently there
 are tools to find the ground state with FCIQMC or with a Lanczos algorithm
@@ -20,7 +16,6 @@
 
 **Contributors:** Joachim Brand, Elke Pahl, Mingrui Yang, Matija Cufar.
 
->>>>>>> 5c52287e
 Discussions, help, and additional contributions are acknowledged by Ali Alavi, Didier Adrien, Chris Scott (NeSI), Alexander Pletzer (NeSI).
 
 ### Install `Rimu`
