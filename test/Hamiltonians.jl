--- conflicted
+++ resolved
@@ -380,13 +380,8 @@
     @test imag(dot(v0,g0,v0)) == 0 # should be strictly real
     @test abs(imag(dot(v0,g3,v0))) < 1e-10
     @test dot(v0,g0,v0) ≈ 0.6519750102294596
-<<<<<<< HEAD
-    @test dot(v0,g1,v0) ≈ 0.6740721867996825
-    @test dot(v0,g2,v0) ≈ 0.6740721867996825
-=======
     @test dot(v0,g1,v0) ≈ 0.6740124948852698
     @test dot(v0,g2,v0) ≈ 0.6740124948852698
->>>>>>> 0f99d175
     @test dot(v0,g3,v0) ≈ 0.6519750102294596
     @test num_offdiagonals(g0,aIni) == 2
 end