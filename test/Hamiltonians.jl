using KrylovKit
using LinearAlgebra
using Random
using Rimu
using Test
using DataFrames
using Suppressor

function exact_energy(ham)
    dv = DVec(starting_address(ham) => 1.0)
    all_results = eigsolve(ham, dv, 1, :SR; issymmetric = LOStructure(ham) == IsHermitian())
    return all_results[1][1]
end

"""
    test_hamiltonian_interface(H, addr=starting_address(H))

The main purpose of this test function is to check that all required methods are defined.
"""
function test_hamiltonian_interface(H, addr=starting_address(H))
    @testset "$(nameof(typeof(H)))" begin
        @testset "*, mul!, and call" begin
            v = DVec(addr => eltype(H)(2.0))
            v′ = H(v)
            v″ = H * v
            v‴ = similar(v)
            H(v‴, v)
            v⁗ = similar(v)
            mul!(v⁗, H, v)
            @test v′ == v″ == v‴ == v⁗
        end
        @testset "diagonal_element" begin
            if eltype(H) <: Real
                @test diagonal_element(H, addr) isa Real
            else
                @test norm(diagonal_element(H, addr)) ≥ 0
            end
        end
        if !(H isa HOCartesianContactInteractions)  # offdiagonals not consistent with interface
            @testset "hopping" begin
                h = offdiagonals(H, addr)
                @test eltype(h) == Tuple{typeof(addr), eltype(H)}
                @test length(h) == num_offdiagonals(H, addr)
                for i in 1:length(h)
                    @test h[i] == get_offdiagonal(H, addr, i)
                    @test h[i] isa eltype(h)
                end
            end
        end
        @testset "LOStructure" begin
            @test LOStructure(H) isa LOStructure
            if LOStructure(H) isa IsHermitian || LOStructure(H) isa IsDiagonal
                @test H' === H
            elseif LOStructure(H) isa AdjointKnown
                @test begin H'; true; end # make sure no error is thrown
            else
                @test_throws ErrorException H'
            end
        end
        @testset "dimension" begin
            @test dimension(H) == dimension(H, starting_address(H))
            @test dimension(addr) ≥ dimension(H, addr)
        end
        @testset "allowed_address_type" begin
            @test starting_address(H) isa allowed_address_type(H)
            @test addr isa allowed_address_type(H)
        end
        @testset "offdiagonals" begin
            # `get_offdiagonal` is not mandatory but `offdiagonals` is
            if length(methods(get_offdiagonal, (typeof(H), typeof(add), Int))) > 0
                ods = [get_offdiagonal(H, addr, i) for i in 1:num_offdiagonals(H, addr)]
                @test ods == offdiagonals(H, addr)
            end
            number_of_nonzero_offdiagonals = length(DVec(offdiagonals(H, addr)))
            @test number_of_nonzero_offdiagonals ≤ num_offdiagonals(H, addr)
            @test number_of_nonzero_offdiagonals ≤ dimension(H, addr)
        end
        @testset "show" begin
            # Check that the result of show can be pasted into the REPL
            @test eval(Meta.parse(repr(H))) == H
        end
    end
end

using Rimu.Hamiltonians: momentum_transfer_excitation

@testset "momentum_transfer_excitation" begin
    @testset "BoseFS" begin
        add1 = BoseFS((0,1,1,0))
        add2 = BoseFS((1,0,0,1))
        for i in 1:4
            ex = momentum_transfer_excitation(add1, i, OccupiedModeMap(add1); fold=true)
            @test ex[1] == add2
            @test ex[2] == 1

            ex = momentum_transfer_excitation(add1, i, OccupiedModeMap(add1); fold=false)
            @test ex[1] == add2
            @test ex[2] == 1
        end

        add3 = BoseFS((1,1,0,0))
        for i in 1:4
            ex = momentum_transfer_excitation(add3, i, OccupiedModeMap(add3); fold=true)
            @test ex[2] == 1

            ex = momentum_transfer_excitation(add3, i, OccupiedModeMap(add3); fold=false)
            @test ex[2] == 0
        end

        add4 = BoseFS((0,3,0))
        add5 = BoseFS((1,1,1))
        for i in 1:2
            ex = momentum_transfer_excitation(add4, i, OccupiedModeMap(add4); fold=false)
            @test ex[1] == add5
            @test ex[2] ≈ √6

            ex = momentum_transfer_excitation(add4, i, OccupiedModeMap(add4); fold=true)
            @test ex[1] == add5
            @test ex[2] ≈ √6
        end
    end
    @testset "FermiFS" begin
        add1 = FermiFS((0,0,1,0))
        add2 = FermiFS((0,1,0,0))
        occ1 = OccupiedModeMap(add1)
        occ2 = OccupiedModeMap(add2)
        for i in 1:3
            ex = momentum_transfer_excitation(add1, add2, i, occ1, occ2; fold=true)
            @test ex[3] == 1

            ex = momentum_transfer_excitation(add1, add2, i, occ1, occ2; fold=false)
            @test ex[3] == 1
        end

        add3 = FermiFS((1,0,0,0))
        add4 = FermiFS((0,1,0,0))
        occ3 = OccupiedModeMap(add3)
        occ4 = OccupiedModeMap(add4)
        for i in 1:3
            ex = momentum_transfer_excitation(add3, add4, i, occ3, occ4; fold=true)
            @test ex[3] == 1
        end
        num_nonzero = 0
        for i in 1:3
            ex = momentum_transfer_excitation(add3, add4, i, occ3, occ4; fold=false)
            num_nonzero += ex[3] == 1
        end
        @test num_nonzero == 1
    end
end

@testset "Interface tests" begin
    for H in (
        HubbardReal1D(BoseFS((1, 2, 3, 4)); u=1.0, t=2.0),
        HubbardReal1DEP(BoseFS((1, 2, 3, 4)); u=1.0, t=2.0, v_ho=3.0),
        HubbardMom1D(BoseFS((6, 0, 0, 4)); t=1.0, u=0.5),
        HubbardMom1D(OccupationNumberFS(6, 0, 0, 4); t=1.0, u=0.5),
        HubbardMom1D(BoseFS((6, 0, 0, 4)); t=1.0, u=0.5 + im),
        ExtendedHubbardReal1D(BoseFS((1,0,0,0,1)); u=1.0, v=2.0, t=3.0),
        HubbardRealSpace(BoseFS((1, 2, 3)); u=[1], t=[3]),
        HubbardRealSpace(FermiFS((1, 1, 1, 1, 1, 0, 0, 0)); u=[0], t=[3]),
        HubbardRealSpace(
            CompositeFS(
                FermiFS((1, 1, 1, 1, 1, 0, 0, 0)),
                FermiFS((1, 1, 1, 1, 0, 0, 0, 0)),
            ); t=[1, 2], u=[0 3; 3 0]
        ),

        BoseHubbardReal1D2C(BoseFS2C((1,2,3), (1,0,0))),
        BoseHubbardMom1D2C(BoseFS2C((1,2,3), (1,0,0))),

        GutzwillerSampling(HubbardReal1D(BoseFS((1,2,3)); u=6); g=0.3),
        GutzwillerSampling(BoseHubbardMom1D2C(BoseFS2C((3,2,1), (1,2,3)); ua=6); g=0.3),
        GutzwillerSampling(HubbardReal1D(BoseFS((1,2,3)); u=6 + 2im); g=0.3),

        MatrixHamiltonian(Float64[1 2;2 0]),
        GutzwillerSampling(MatrixHamiltonian([1.0 2.0;2.0 0.0]); g=0.3),
        Rimu.Hamiltonians.TransformUndoer(
            GutzwillerSampling(MatrixHamiltonian([1.0 2.0; 2.0 0.0]); g=0.3)
        ),

        Transcorrelated1D(CompositeFS(FermiFS((0,0,1,1,0)), FermiFS((0,1,1,0,0))); t=2),
        Transcorrelated1D(CompositeFS(FermiFS((0,0,1,0)), FermiFS((0,1,1,0))); v=3, v_ho=1),

        HubbardMom1DEP(BoseFS((0,0,5,0,0))),
        HubbardMom1DEP(CompositeFS(FermiFS((0,1,1,0,0)), FermiFS((0,0,1,0,0))), v_ho=5),

        ParitySymmetry(HubbardRealSpace(CompositeFS(BoseFS((1,2,0)), FermiFS((0,1,0))))),
        TimeReversalSymmetry(HubbardMom1D(FermiFS2C((1,0,1),(0,1,1)))),
        TimeReversalSymmetry(BoseHubbardMom1D2C(BoseFS2C((0,1,1),(1,0,1)))),
        Stoquastic(HubbardMom1D(BoseFS((0,5,0)))),
        momentum(HubbardMom1D(BoseFS((0,5,0)))),

        HOCartesianContactInteractions(BoseFS((2,0,0,0))),
        HOCartesianEnergyConservedPerDim(BoseFS((2,0,0,0))),
        HOCartesianCentralImpurity(BoseFS((1,0,0,0,0))),

        FroehlichPolaron(OccupationNumberFS(1,1,1)),
        FroehlichPolaron(OccupationNumberFS(1,1,1); momentum_cutoff = 10.0),

        ParticleNumberOperator(OccupationNumberFS(1, 1, 1))
    )
        test_hamiltonian_interface(H)
    end
end

@testset "Hubbard models with [t|u] = 0" begin
    bs1 = BoseFS((0,1,0))
    bs2 = BoseFS((3,3,3))
    HMt0 = HubbardMom1D(bs1; t=0)
    HMu0 = HubbardMom1D(bs1; u=0)
    HRt0 = HubbardReal1D(bs2; t=0)
    HRu0 = HubbardReal1D(bs2; u=0)

    @test diagonal_element(HMt0, bs1) == 0
    @test diagonal_element(HRu0, bs2) == 0
    @test all(iszero, e for (_, e) in offdiagonals(HMu0, bs1))
    @test all(iszero, e for (_, e) in offdiagonals(HRt0, bs2))

    t = 1
    bs3 = BoseFS((0,3,0))
    HM3Cu0 =HubbardMom1D(bs3; u=0, t, dispersion=continuum_dispersion)
    HM3Hu0 =HubbardMom1D(bs3; u=0, t, dispersion=hubbard_dispersion)
    @test HubbardMom1D(bs3; u=0, t) == HM3Hu0
    @test diagonal_element(HM3Cu0, bs3) == 0
    @test 2t*num_particles(bs3) + diagonal_element(HM3Hu0, bs3) == 0

    HM2Cu0 =HubbardMom1D(bs2; u=0, t, dispersion=continuum_dispersion)
    HM2Hu0 =HubbardMom1D(bs2; u=0, t, dispersion=hubbard_dispersion)
    @test diagonal_element(HM2Cu0, bs2) > 2t*num_particles(bs2)+diagonal_element(HM2Hu0,bs2)
    @test diagonal_element(HM2Cu0, bs2) ≈ 6*t*(2pi/num_modes(bs2))^2

    HM3Ct0 =HubbardMom1D(bs3; t=0, dispersion=continuum_dispersion)
    HM3Ht0 =HubbardMom1D(bs3; t=0, dispersion=hubbard_dispersion)
    @test offdiagonals(HM3Ht0,bs3) == offdiagonals(HM3Ht0,bs3)
end

@testset "1C model properties" begin
    addr = near_uniform(BoseFS{100,100})

    for Hamiltonian in (HubbardReal1D, HubbardMom1D)
        @testset "$Hamiltonian" begin
            H = Hamiltonian(addr; t=1.0, u=2.0)
            @test H.t == 1.0
            @test H.u == 2.0
            @test LOStructure(H) == IsHermitian()
            @test starting_address(H) == addr
            @test eval(Meta.parse(repr(H))) == H
        end
    end
end

@testset "2C model properties" begin
    flip(b) = BoseFS2C(b.bsb, b.bsa)
    addr1 = near_uniform(BoseFS2C{1,100,20})
    addr2 = near_uniform(BoseFS2C{100,1,20})

    for Hamiltonian in (BoseHubbardReal1D2C, BoseHubbardMom1D2C)
        @testset "$Hamiltonian" begin
            H1 = BoseHubbardReal1D2C(addr1; ta=1.0, tb=2.0, ua=0.5, ub=0.7, v=0.2)
            H2 = BoseHubbardReal1D2C(addr2; ta=2.0, tb=1.0, ua=0.7, ub=0.5, v=0.2)
            @test starting_address(H1) == addr1
            @test LOStructure(H1) == IsHermitian()

            hops1 = collect(offdiagonals(H1, addr1))
            hops2 = collect(offdiagonals(H2, addr2))
            sort!(hops1, by=a -> first(a).bsa)
            sort!(hops2, by=a -> first(a).bsb)

            addrs1 = first.(hops1)
            addrs2 = flip.(first.(hops2))
            values1 = last.(hops1)
            values2 = last.(hops1)
            @test addrs1 == addrs2
            @test values1 == values2

            @test eval(Meta.parse(repr(H1))) == H1
            @test eval(Meta.parse(repr(H2))) == H2
        end
    end
end

@testset "HubbardRealSpace" begin
    @testset "Constructor" begin
        bose = BoseFS((1, 2, 3, 4, 5, 6))
        @test_throws MethodError HubbardRealSpace(BoseFS{10,10})
        @test_throws ArgumentError HubbardRealSpace(bose; geometry=PeriodicBoundaries(3,3))
        @test_throws ArgumentError HubbardRealSpace(
            bose; geometry=PeriodicBoundaries(3,2), t=[1, 2],
        )
        @test_throws ArgumentError HubbardRealSpace(
            bose; geometry=PeriodicBoundaries(3,2), u=[1 1; 1 1],
        )

        comp = CompositeFS(bose, bose)
        @test_throws ArgumentError HubbardRealSpace(
            comp; geometry=PeriodicBoundaries(3,2), t=[1, 2], u=[1 2; 3 4],
        )
        @test_throws ArgumentError HubbardRealSpace(
            comp; geometry=PeriodicBoundaries(3,2), t=[1, 2], u=[2 2; 2 2; 2 2],
        )

        @test_throws ArgumentError HubbardRealSpace(
            comp; geometry=PeriodicBoundaries(3,2), v=[1 1; 1 1; 1 1],
        )

        @test_throws ArgumentError HubbardRealSpace(BoseFS2C((1,2,3), (3,2,1)))

        @test_logs (:warn,) HubbardRealSpace(FermiFS((1,0)), u=[2])
        @test_logs (:warn,) HubbardRealSpace(
            CompositeFS(BoseFS((1,1)), FermiFS((1,0))); u=[2 2; 2 2]
        )

        H = HubbardRealSpace(comp, t=[1,2], u=[1 2; 2 3])
        @test eval(Meta.parse(repr(H))) == H
    end
    @testset "Offdiagonals" begin
        f = near_uniform(FermiFS{3,12})

        H = HubbardRealSpace(f, geometry=PeriodicBoundaries(3, 4))
        od_values = last.(offdiagonals(H, f))
        od_nonzeros = filter(!iszero, od_values)
        @test length(od_values) == 12
        @test length(od_nonzeros) == 6

        H = HubbardRealSpace(f, geometry=PeriodicBoundaries(4, 3))
        od_values = last.(offdiagonals(H, f))
        od_nonzeros = filter(!iszero, od_values)
        @test length(od_values) == 12
        @test length(od_nonzeros) == 8

        H = HubbardRealSpace(f, geometry=HardwallBoundaries(3, 4))
        od_values = last.(offdiagonals(H, f))
        od_nonzeros = filter(!iszero, od_values)
        @test length(od_values) == 12
        @test length(od_nonzeros) == 3

        H = HubbardRealSpace(f, geometry=HardwallBoundaries(4, 3))
        od_values = last.(offdiagonals(H, f))
        od_nonzeros = filter(!iszero, od_values)
        @test length(od_values) == 12
        @test length(od_nonzeros) == 4

        H = HubbardRealSpace(f, geometry=LadderBoundaries(2, 6))
        od_values = last.(offdiagonals(H, f))
        od_nonzeros = filter(!iszero, od_values)
        @test length(od_values) == 9
        @test length(od_nonzeros) == 5

        hard_ladder = LadderBoundaries(2, 6, subgeometry=HardwallBoundaries)
        H = HubbardRealSpace(f, geometry=hard_ladder)
        od_values = last.(offdiagonals(H, f))
        od_nonzeros = filter(!iszero, od_values)
        @test length(od_values) == 9
        @test length(od_nonzeros) == 3
    end
    @testset "1D Bosons (single)" begin
        H1 = HubbardReal1D(BoseFS((1, 1, 1, 1, 1, 0)); u=2, t=3)
        H2 = HubbardRealSpace(BoseFS((1, 1, 1, 1, 1, 0)); u=[2], t=[3])

        @test exact_energy(H1) == exact_energy(H2)
    end
    @testset "1D Bosons (2-component)" begin
        add1 = BoseFS2C(
            (1, 1, 1, 0, 0, 0),
            (1, 0, 0, 0, 0, 0),
        )
        H1 = BoseHubbardReal1D2C(add1, ua=2, v=3, tb=4)

        add2 = CompositeFS(
            BoseFS((1, 1, 1, 0, 0, 0)),
            BoseFS((1, 0, 0, 0, 0, 0)),
        )
        H2 = HubbardRealSpace(add2, t=[1,4], u=[2 3; 3 0])

        add3 = CompositeFS(
            BoseFS((1, 1, 1, 0, 0, 0)),
            FermiFS((1, 0, 0, 0, 0, 0)),
        )
        H3 = HubbardRealSpace(add3, t=[1,4], u=[2 3; 3 0])

        add4 = CompositeFS(
            BoseFS((1, 0, 0, 0, 0, 0)),
            BoseFS((1, 1, 1, 0, 0, 0)),
        )
        H4 = HubbardRealSpace(add4, t=[4,1], u=[0 3; 3 2])

        add5 = CompositeFS(
            FermiFS((1, 0, 0, 0, 0, 0)),
            BoseFS((1, 1, 1, 0, 0, 0)),
        )
        H5 = HubbardRealSpace(add5, t=[4,1], u=[0 3; 3 2])

        E1 = exact_energy(H1)
        E2 = exact_energy(H2)
        E3 = exact_energy(H3)
        E4 = exact_energy(H4)
        E5 = exact_energy(H5)

        @test E1 ≈ E2 rtol=0.0001
        @test E2 ≈ E3 rtol=0.0001
        @test E3 ≈ E4 rtol=0.0001
        @test E4 ≈ E5 rtol=0.0001
    end
    @testset "1D Fermions" begin
        H1 = HubbardRealSpace(FermiFS((1, 1, 1, 0, 0, 0)), t=[3.5])

        # Kinetic energies [+1, -1, -2, -1, +1, +2] can be multiplied by t to get the exact
        # energy.
        @test exact_energy(H1) ≈ -14 rtol=0.0001

        # Not interacting, we can sum the parts together.
        H2 = HubbardRealSpace(
            CompositeFS(FermiFS((1, 1, 1, 1, 0, 0)), FermiFS((1, 1, 0, 0, 0, 0))),
            t=[1, 2], u=[0 0; 0 0],
        )

        @test exact_energy(H2) ≈ -3 + -6 rtol=0.0001

        # Repulsive interactions increase energy.
        H3 = HubbardRealSpace(
            CompositeFS(FermiFS((1, 1, 1, 1, 0, 0)), FermiFS((1, 1, 0, 0, 0, 0))),
            t=[1, 2], u=[0 1; 1 0],
        )
        @test exact_energy(H3) > -9

        # Attractive interactions reduce energy.
        H4 = HubbardRealSpace(
            CompositeFS(FermiFS((1, 1, 1, 1, 0, 0)), FermiFS((1, 1, 0, 0, 0, 0))),
            t=[1, 2], u=[0 -1; -1 0],
        )
        @test exact_energy(H4) < -9
    end
    @testset "1D trap" begin
        H1 = HubbardReal1DEP(BoseFS((1,2,3,4)); u=2, t=3, v_ho=4)
        H2 = HubbardRealSpace(BoseFS((1,2,3,4)); u=[2], t=[3], v=[4])

        @test exact_energy(H1) ≈ exact_energy(H2)

        # composite
        add3 = CompositeFS(
            BoseFS((1, 1, 1, 0, 0, 0)),
            BoseFS((1, 0, 0, 0, 0, 0)),
        )
        H3 = HubbardRealSpace(add3, v=[1,4], u=[2 3; 3 0])

        add4 = CompositeFS(
            BoseFS((1, 0, 0, 0, 0, 0)),
            BoseFS((1, 1, 1, 0, 0, 0)),
        )
        H4 = HubbardRealSpace(add4, v=[4,1], u=[0 3; 3 2])

        E3 = exact_energy(H3)
        E4 = exact_energy(H4)
        @test E3 ≈ E4 rtol=0.0001
    end
    @testset "2D Fermions" begin
        @testset "2 × 2" begin
            p22 = PeriodicBoundaries(2, 2)
            @test exact_energy(
                HubbardRealSpace(near_uniform(FermiFS{1, 4}), geometry=p22, t=[2])
            ) ≈ -8 rtol=0.001
            @test exact_energy(
                HubbardRealSpace(near_uniform(FermiFS{2, 4}), geometry=p22, t=[2])
            ) ≈ -8 rtol=0.001
            @test exact_energy(
                HubbardRealSpace(near_uniform(FermiFS{3, 4}), geometry=p22, t=[2])
            ) ≈ -8 rtol=0.001
            @test exact_energy(
                HubbardRealSpace(near_uniform(FermiFS{4, 4}), geometry=p22, t=[2])
            ) ≈ 0 rtol=0.001
        end
        @testset "4 × 4" begin
            p44 = PeriodicBoundaries(4, 4)
            @test exact_energy(
                HubbardRealSpace(near_uniform(FermiFS{1, 16}), geometry=p44)
            ) ≈ -4 rtol=0.001
            @test exact_energy(
                HubbardRealSpace(near_uniform(FermiFS{2, 16}), geometry=p44)
            ) ≈ -6 rtol=0.001
            @test exact_energy(
                HubbardRealSpace(near_uniform(FermiFS{3, 16}), geometry=p44)
            ) ≈ -8 rtol=0.001
            # Note: a vector with only near_uniform is orthogonal to the ground state, so
            # KrylovKit will give the wrong energy here.
            @test exact_energy(
                HubbardRealSpace(FermiFS((1,0,1,0,1,0,1,0,1,0,0,0,0,0,0,0)), geometry=p44)
            ) ≈ -10 rtol=0.001
        end
        @testset "Two-component" begin
            H1 = HubbardRealSpace(
                CompositeFS(near_uniform(FermiFS{3,9}), near_uniform(FermiFS{2,9}));
                t=[1,2],
                u=[0 0; 0 0],
                geometry=PeriodicBoundaries(3, 3),
            )
            @test exact_energy(H1) ≈ -16 rtol=0.001

            H2 = HubbardRealSpace(
                CompositeFS(near_uniform(FermiFS{3,9}), near_uniform(FermiFS{2,9}));
                t=[1,2],
                u=[0 1; 1 0],
                geometry=PeriodicBoundaries(3, 3),
            )
            @test exact_energy(H2) > -16

            H3 = HubbardRealSpace(
                CompositeFS(near_uniform(FermiFS{3,9}), near_uniform(FermiFS{2,9}));
                t=[1,2],
                u=[0 -1; -1 0],
                geometry=PeriodicBoundaries(3, 3),
            )
            @test exact_energy(H3) < -16
        end
        @testset "hardwall and ladder" begin
            geom1 = LadderBoundaries(2, 3, subgeometry=HardwallBoundaries)
            geom2 = HardwallBoundaries(2, 3)
            geom3 = HardwallBoundaries(3, 2)
            bose = BoseFS((1, 1, 1, 0, 0, 0))
            fermi = FermiFS((1, 0, 0, 0, 1, 0))

            H1 = HubbardRealSpace(bose, geometry=geom1)
            H2 = HubbardRealSpace(bose, geometry=geom2)
            H3 = HubbardRealSpace(bose, geometry=geom3)
            @test exact_energy(H1) == exact_energy(H2)
            @test exact_energy(H1) ≈ exact_energy(H3)

            H1 = HubbardRealSpace(fermi, geometry=geom1)
            H2 = HubbardRealSpace(fermi, geometry=geom2)
            H3 = HubbardRealSpace(fermi, geometry=geom3)
            @test exact_energy(H1) == exact_energy(H2)
            @test exact_energy(H1) ≈ exact_energy(H3)
        end
    end
end

@testset "Importance sampling" begin
    @testset "Gutzwiller" begin
        @testset "Gutzwiller transformation" begin
            for H in (
                HubbardMom1D(BoseFS((2,2,2)), u=6),
                ExtendedHubbardReal1D(BoseFS((1,1,1,1,1,1,1,1,1,1,1,1)), u=6, t=2.0),
                BoseHubbardMom1D2C(BoseFS2C((1,2,3), (1,0,0)), ub=2.0),
            )
                # GutzwillerSampling with parameter zero is exactly equal to the original H
                G = GutzwillerSampling(H, 0.0)
                addr = starting_address(H)
                @test starting_address(G) == addr
                @test all(x == y for (x, y) in zip(offdiagonals(H, addr), offdiagonals(G, addr)))
                @test LOStructure(G) isa AdjointKnown
                @test LOStructure(Rimu.Hamiltonians.TransformUndoer(G,G)) isa AdjointKnown

                @test eval(Meta.parse(repr(G))) == G
                @test eval(Meta.parse(repr(G'))) == G'

                g = rand()
                G = GutzwillerSampling(H, g)
                for i in 1:num_offdiagonals(G, addr)
                    addr2, me = get_offdiagonal(G, addr, i)
                    w = exp(-g * (diagonal_element(H, addr2) - diagonal_element(H, addr)))
                    @test get_offdiagonal(H, addr, i)[2] * w == me
                    @test get_offdiagonal(H, addr, i)[1] == addr2
                    @test diagonal_element(H, addr2) == diagonal_element(G, addr2)
                end
            end
        end

        @testset "Gutzwiller observables" begin
            for H in (
                HubbardReal1D(BoseFS((2,2,2)), u=6),
                HubbardMom1D(BoseFS((2,2,2)), u=6),
                ExtendedHubbardReal1D(BoseFS((1,1,1,1,1,1,1,1,1,1,1,1)), u=6, t=2.0),
                # BoseHubbardMom1D2C(BoseFS2C((1,2,3), (1,0,0)), ub=2.0), # multicomponent not implemented for G2RealCorrelator
            )
                # energy
                g = rand()
                x = rand()
                G = GutzwillerSampling(H, g)
                add = starting_address(H)
                dv = DVec(add => x)
                # transforming the Hamiltonian again should be consistent
                fsq = Rimu.Hamiltonians.TransformUndoer(G)
                fHf = Rimu.Hamiltonians.TransformUndoer(G, H)
                Ebare = dot(dv, H, dv)/dot(dv, dv)
                Egutz = dot(dv, G, dv)/dot(dv, dv)
                Etrans = dot(dv, fHf, dv)/dot(dv, fsq, dv)
                @test Ebare ≈ Egutz ≈ Etrans

                # general operators
                m = num_modes(add)
                g2vals = map(d -> dot(dv, G2RealCorrelator(d), dv)/dot(dv, dv), 0:m-1)
                g2transformed = map(d -> dot(dv, Rimu.Hamiltonians.TransformUndoer(G,G2RealCorrelator(d)), dv)/dot(dv, fsq, dv), 0:m-1)
                @test all(g2vals ≈ g2transformed)

                # type promotion
                G2mom = G2MomCorrelator(1)
                @test eltype(Rimu.Hamiltonians.TransformUndoer(G, G2mom)) == eltype(G2mom)
            end
        end
    end

    @testset "GuidingVector" begin
        H = HubbardMom1D(BoseFS((2,2,2)), u=6)
        v = DVec(
            BoseFS{6,3}((0, 0, 6)) => 0.0770580680636451,
            BoseFS{6,3}((6, 0, 0)) => 0.0770580680636451,
            BoseFS{6,3}((1, 1, 4)) => 0.3825802976327182,
            BoseFS{6,3}((4, 1, 1)) => 0.3825802976327182,
            BoseFS{6,3}((0, 6, 0)) => 0.04322440994245527,
            BoseFS{6,3}((3, 3, 0)) => 0.2565124277520772,
            BoseFS{6,3}((3, 0, 3)) => 0.3460652270329457,
            BoseFS{6,3}((0, 3, 3)) => 0.2565124277520772,
            BoseFS{6,3}((1, 4, 1)) => 0.28562685053740633,
            BoseFS{6,3}((2, 2, 2)) => 0.6004825560434165;
            capacity=100,
        )
        @testset "GuidingVector transformation" begin
            @testset "With empty vector" begin
                G = GuidingVectorSampling(H, empty(v), 0.2)

                addr = starting_address(H)
                @test starting_address(G) == addr
                @test all(x == y for (x, y) in zip(offdiagonals(H, addr), offdiagonals(G, addr)))
                @test LOStructure(G) isa AdjointKnown
                @test LOStructure(Rimu.Hamiltonians.TransformUndoer(G,G)) isa AdjointKnown
            end

            @testset "With non-empty vector" begin
                G = GuidingVectorSampling(H, v, 0.2)
                addr = starting_address(H)
                @test starting_address(G) == addr
                @test LOStructure(G) isa AdjointKnown
                @test LOStructure(Rimu.Hamiltonians.TransformUndoer(G,G)) isa AdjointKnown
                @test G == GuidingVectorSampling(H; vector = v, eps = 0.2) # call signature

                for i in 1:num_offdiagonals(G, addr)
                    addr2, me = get_offdiagonal(G, addr, i)
                    top = ifelse(v[addr2] < 0.2, 0.2, v[addr2])
                    bot = ifelse(v[addr] < 0.2, 0.2, v[addr])
                    w = top / bot
                    @test get_offdiagonal(H, addr, i)[2] * w ≈ me
                    @test get_offdiagonal(H, addr, i)[1] == addr2
                    @test diagonal_element(H, addr2) == diagonal_element(G, addr2)
                end
            end
        end

        @testset "Guiding vector observables" begin
            for H in (
                HubbardReal1D(BoseFS((2,2,2)), u=6),
                HubbardMom1D(BoseFS((2,2,2)), u=6),
                ExtendedHubbardReal1D(BoseFS((1,1,1,1,1,1,1,1,1,1,1,1)), u=6, t=2.0),
                # BoseHubbardMom1D2C(BoseFS2C((1,2,3), (1,0,0)), ub=2.0), # multicomponent not implemented for G2RealCorrelator
            )
                # energy
                x = rand()
                G = GuidingVectorSampling(H, v, 0.2)
                add = starting_address(H)
                dv = DVec(add => x)
                # transforming the Hamiltonian again should be consistent
                fsq = Rimu.Hamiltonians.TransformUndoer(G)
                fHf = Rimu.Hamiltonians.TransformUndoer(G, H)
                Ebare = dot(dv, H, dv)/dot(dv, dv)
                Egutz = dot(dv, G, dv)/dot(dv, dv)
                Etrans = dot(dv, fHf, dv)/dot(dv, fsq, dv)
                @test Ebare ≈ Egutz ≈ Etrans

                # general operators
                m = num_modes(add)
                g2vals = map(d -> dot(dv, G2RealCorrelator(d), dv)/dot(dv, dv), 0:m-1)
                g2transformed = map(d -> dot(dv, Rimu.Hamiltonians.TransformUndoer(G,G2RealCorrelator(d)), dv)/dot(dv, fsq, dv), 0:m-1)
                @test all(g2vals ≈ g2transformed)

                # type promotion
                G2mom = G2MomCorrelator(1)
                @test eltype(Rimu.Hamiltonians.TransformUndoer(G, G2mom)) == eltype(G2mom)
            end
        end
    end

    @testset "adjoints" begin
        M = MatrixHamiltonian(rand(Complex{Float64}, (20, 20)))
        @test Matrix(M; sort=true) == M.m
        @test Matrix(M'; sort=true) == M.m'

        @testset "Gutzwiller adjoint" begin
            @test Matrix(GutzwillerSampling(M, 0.2)') == Matrix(GutzwillerSampling(M, 0.2))'
            @test LOStructure(GutzwillerSampling(M, 0.2)) isa AdjointKnown
            @test LOStructure(
                GutzwillerSampling(HubbardReal1D(BoseFS((1,2)),t=0+2im), 0.2)
            ) isa AdjointUnknown
        end
        @testset "GuidingVector adjoint" begin
            v = DVec(starting_address(M) => 10; capacity=10)
            @test Matrix(GuidingVectorSampling(M, v, 0.2)') ≈
                Matrix(GuidingVectorSampling(M, v, 0.2))'
            @test LOStructure(GuidingVectorSampling(M, v, 0.2)) isa AdjointKnown
            @test LOStructure(GuidingVectorSampling(
                HubbardReal1D(BoseFS((1,2)),t=0+2im),
                DVec(BoseFS((1,2)) => 1.1; capacity=10),
                0.2,
            )) isa AdjointUnknown
        end
    end

    @testset "supported transformations" begin
        # supported
        H = HubbardMom1D(BoseFS((2,2,2)), u=6)
        v = DVec(starting_address(H) => 1.)
        for G in (
            GutzwillerSampling(H,g=1),
            GuidingVectorSampling(H, v, 0.2),
        )
            # test supported constructor
            @test !isa(try Rimu.Hamiltonians.TransformUndoer(G) catch e e end, Exception)
            @test !isa(try Rimu.Hamiltonians.TransformUndoer(G,H) catch e e end, Exception)
        end
        # unsupported
        for H in (
            HubbardMom1D(BoseFS((2,2,2)), u=6),
            ExtendedHubbardReal1D(BoseFS((1,1,1,1,1,1,1,1,1,1,1,1)), u=6, t=2.0),
            BoseHubbardMom1D2C(BoseFS2C((1,2,3), (1,0,0)), ub=2.0),
        )
            @test_throws ArgumentError Rimu.Hamiltonians.TransformUndoer(H)
            @test_throws ArgumentError Rimu.Hamiltonians.TransformUndoer(H, H)
        end
    end
end

@testset "MatrixHamiltonian" begin
    # using lomc! with an `AbstractMatrix` was removed in Rimu.jl v0.12.0

    # generate matrix
    ham = HubbardReal1D(BoseFS((1, 1, 1, 1)))
    dim = dimension(ham)
    @test dim ≤ dimension(Int, starting_address(ham)) == dimension(starting_address(ham))
    bsr = BasisSetRepresentation(ham, starting_address(ham))
    sparse_matrix, basis = sparse(bsr), bsr.basis
    @test dim == length(basis)

    # run lomc! in deterministic mode with Hamiltonian and DVec
    v = DVec(k=>1.0 for k in basis; style=IsDeterministic()) # corresponds to `ones(dim)`
    a = lomc!(ham, v).df

    # MatrixHamiltonian
    @test_throws ArgumentError MatrixHamiltonian([1 2 3; 4 5 6])
    @test_throws ArgumentError MatrixHamiltonian(sparse_matrix, starting_address = dim+1)
    # adjoint nonhermitian
    nonhermitian = MatrixHamiltonian([1 2; 4 5])
    @test LOStructure(nonhermitian) == AdjointKnown()
    @test get_offdiagonal(nonhermitian,2,1)[2] == get_offdiagonal(nonhermitian',1,1)[2]

    # wrap sparse matrix as MatrixHamiltonian
    mh =  MatrixHamiltonian(sparse_matrix)
    # adjoint IsHermitian
    @test LOStructure(mh) == IsHermitian()
    @test mh' == mh

    @test starting_address(mh) == 1
    @test dimension(mh) == dim

    # lomc!
    # float walkernumber triggers IsDeterministic algorithm
    d = lomc!(mh, DVec(pairs(ones(dim)))).df
    @test d.shift ≈ a.shift
    # integer walkernumber triggers IsStochasticInteger algorithm
    Random.seed!(15)
    e = lomc!(mh, DVec(pairs(ones(Int,dim)))).df
    @test ≈(e.shift[end], a.shift[end], atol=0.3)
    # wrap full matrix as MatrixHamiltonian
<<<<<<< HEAD
    fmh =  MatrixHamiltonian(Matrix(sparse_matrix))
=======
    fmh =  MatrixHamiltonian(Matrix(sm))
>>>>>>> e50b55c2
    f = lomc!(fmh, DVec(pairs(ones(dim)))).df
    @test f.shift ≈ a.shift
end

@testset "G2MomCorrelator" begin
    # v0 is the exact ground state from BoseHubbardMom1D2C(aIni;ua=0,ub=0,v=0.1)
    bfs1=BoseFS([0,2,0])
    bfs2=BoseFS([0,1,0])
    aIni = BoseFS2C(bfs1,bfs2)
    v0 = DVec(
        BoseFS2C((0, 2, 0), (0, 1, 0)) => 0.9999389545691221,
        BoseFS2C((1, 1, 0), (0, 0, 1)) => -0.007812695959057453,
        BoseFS2C((0, 1, 1), (1, 0, 0)) => -0.007812695959057453,
        BoseFS2C((2, 0, 0), (1, 0, 0)) => 4.046694762039993e-5,
        BoseFS2C((0, 0, 2), (0, 0, 1)) => 4.046694762039993e-5,
        BoseFS2C((1, 0, 1), (0, 1, 0)) => 8.616127793651117e-5,
    )
    g0 = G2MomCorrelator(0)
    g1 = G2MomCorrelator(1)
    g2 = G2MomCorrelator(2)
    g3 = G2MomCorrelator(3)
    @test imag(dot(v0,g0,v0)) == 0 # should be strictly real
    @test abs(imag(dot(v0,g3,v0))) < 1e-10
    @test dot(v0,g0,v0) ≈ 0.65 rtol=0.01
    @test dot(v0,g1,v0) ≈ 0.67 rtol=0.01
    @test dot(v0,g2,v0) ≈ 0.67 rtol=0.01
    @test dot(v0,g3,v0) ≈ 0.65 rtol=0.01
    @test num_offdiagonals(g0,aIni) == 2

    # on first component
    g0f = G2MomCorrelator(0,:first)
    g1f = G2MomCorrelator(1,:first)
    @test imag(dot(v0,g0f,v0)) == 0 # should be strictly real
    @test dot(v0,g0f,v0) ≈ 1.33 rtol=0.01
    @test dot(v0,g1f,v0) ≈ 1.33 + 7.08e-5im rtol=0.01
    # on second component
    g0s = G2MomCorrelator(0,:second)
    g1s = G2MomCorrelator(1,:second)
    #@test_throws ErrorException("invalid ONR") get_offdiagonal(g0s,aIni,1) # should fail due to invalid ONR
    @test dot(v0,g0s,v0) ≈ 1/3
    @test dot(v0,g1s,v0) ≈ 1/3
    # test against BoseFS
    ham1 = HubbardMom1D(bfs1)
    ham2 = HubbardMom1D(bfs2)
    @test num_offdiagonals(g0f,aIni) == num_offdiagonals(ham1,bfs1)
    @test num_offdiagonals(g0s,aIni) == num_offdiagonals(ham2,bfs2)
    aIni = BoseFS2C(bfs2,bfs1) # flip bfs1 and bfs2
    @test get_offdiagonal(g0s,aIni,1) == (BoseFS2C(BoseFS{1,3}((0, 1, 0)),BoseFS{2,3}((1, 0, 1))), 0.47140452079103173)
    # test on BoseFS
    @test diagonal_element(g0s,bfs1) == 4/3
    @test diagonal_element(g0s,bfs2) == 1/3
end

@testset "G2RealCorrelator" begin
    m = 6
    n1 = 4
    n2 = m
    add1 = BoseFS((n1,0,0,0,0,0))
    add2 = near_uniform(BoseFS{n2,m})

    # localised state
    @test diagonal_element(G2RealCorrelator(0), add1) == n1 * (n1 - 1) / m
    @test diagonal_element(G2RealCorrelator(1), add1) == 0.

    # constant density state
    @test diagonal_element(G2RealCorrelator(0), add2) == (n2/m) * ((n2/m) - 1)
    @test diagonal_element(G2RealCorrelator(1), add2) == (n2/m)^2

    # local-local
    comp = CompositeFS(add1,add1)
    @test diagonal_element(G2RealCorrelator(0), comp) == 2n1 * (2n1 - 1) / m
    @test diagonal_element(G2RealCorrelator(1), comp) == 0.

    # local-uniform (assuming unit filling)
    comp = CompositeFS(add1,add2)
    @test diagonal_element(G2RealCorrelator(0), comp) == (n1 + 1) * n1 / m
    @test diagonal_element(G2RealCorrelator(1), comp) == (2 * (n1 + 1) + (m - 2)) / m

    # uniform-uniform
    comp = CompositeFS(add2,add2)
    @test diagonal_element(G2RealCorrelator(0), comp) == (2n2 / m) * (2 * (n2 / m) - 1)
    @test diagonal_element(G2RealCorrelator(1), comp) == (2n2 / m)^2

    # offdiagonals
    @test num_offdiagonals(G2RealCorrelator(0), add1) == 0
    @test num_offdiagonals(G2RealCorrelator(0), comp) == 0

    # Test show method
    d = 5
    output = @capture_out print(G2RealCorrelator(d))
    @test output == "G2RealCorrelator($d)"
end

@testset "SuperfluidCorrelator" begin
    m = 6
    n1 = 4
    n2 = m
    add1 = BoseFS((n1,0,0,0,0,0))
    add2 = near_uniform(BoseFS{n2,m})

    # localised state
    @test @inferred diagonal_element(SuperfluidCorrelator(0), add1) == n1/m
    @test @inferred diagonal_element(SuperfluidCorrelator(1), add1) == 0.

    # constant density state
    @test diagonal_element(SuperfluidCorrelator(0), add2) == n2/m
    @test diagonal_element(SuperfluidCorrelator(1), add2) == 0.

    # offdiagonals
    @test num_offdiagonals(SuperfluidCorrelator(0), add1) == 1
    @test num_offdiagonals(SuperfluidCorrelator(0), add2) == 6

    # get_offdiagonal
    @test get_offdiagonal(SuperfluidCorrelator(0), add1, 1) == (add1, n1/m)
    @test get_offdiagonal(SuperfluidCorrelator(1), add1, 1) == (BoseFS((3,1,0,0,0,0)), sqrt(n1)/m)
    @test get_offdiagonal(SuperfluidCorrelator(0), add2, 1) == (add2, 1/m)
    @test get_offdiagonal(SuperfluidCorrelator(1), add2, 1) == (BoseFS((0,2,1,1,1,1)), sqrt(2)/m)

    # Test show method
    d = 5
    output = @capture_out print(SuperfluidCorrelator(d))
    @test output == "SuperfluidCorrelator($d)"
end

@testset "StringCorrelator" begin
    m = 6
    n1 = 4
    n2 = m

    # unital refers to n̄=1
    non_unital_localised_state = BoseFS((n1,0,0,0,0,0))
    non_unital_uniform_state = near_uniform(non_unital_localised_state)

    localised_state = BoseFS((n2,0,0,0,0,0))
    uniform_state = near_uniform(BoseFS{n2,m})

    S0 = StringCorrelator(0)
    S1 = StringCorrelator(1)
    S2 = StringCorrelator(2)

    @test num_offdiagonals(S0, localised_state) == 0

    # non unital localised state
    @test @inferred diagonal_element(S0, non_unital_localised_state) ≈ 20/9
    @test @inferred diagonal_element(S1, non_unital_localised_state) ≈ (-4/9)*exp(im * -2pi/3)

    # non unital near uniform state
    @test @inferred diagonal_element(S0, non_unital_uniform_state) ≈ 2/9

    # constant density localised state
    @test @inferred diagonal_element(S0, localised_state) == 5.
    @test @inferred diagonal_element(S1, localised_state) ≈ 1
    @test @inferred diagonal_element(S2, localised_state) ≈ -1

    # constant density uniform state
    @test @inferred diagonal_element(S0, uniform_state) == 0
    @test @inferred diagonal_element(S2, uniform_state) == 0

    # Test return type for integer, and non-integer filling
    @test (@inferred diagonal_element(S0, localised_state)) isa Float64
    @test (@inferred diagonal_element(S1, non_unital_localised_state)) isa ComplexF64

    # Test show method
    d = 5
    output = @capture_out print(StringCorrelator(d))
    @test output == "StringCorrelator($d)"

end

@testset "Momentum" begin
    @test diagonal_element(Momentum(), BoseFS((0,0,2,1,3))) ≡ 2.0
    @test diagonal_element(Momentum(fold=false), BoseFS((0,0,2,1,3))) ≡ 7.0
    @test diagonal_element(Momentum(1), BoseFS((1,0,0,0))) ≡ -1.0
    @test_throws MethodError diagonal_element(Momentum(2), BoseFS((0,1,0)))

    for add in (BoseFS2C((0,1,2,3,0), (1,2,3,4,5)), FermiFS2C((1,0,0,1), (0,0,1,0)))
        @test diagonal_element(Momentum(1), add) + diagonal_element(Momentum(2), add) ≡
            diagonal_element(Momentum(0), add)
    end

    @test num_offdiagonals(Momentum(), BoseFS((0,1,0))) == 0
    @test LOStructure(Momentum(2; fold=true)) == IsDiagonal()
    @test Momentum(1)' === Momentum(1)
end

@testset "DensityMatrixDiagonal" begin
    @test diagonal_element(DensityMatrixDiagonal(5), FermiFS((0,1,0,1,0,1,0))) == 0
    @test diagonal_element(DensityMatrixDiagonal(2; component=1), BoseFS((1,5,1,0))) == 5

    for add in (
        CompositeFS(BoseFS((1,2,3,4,5)), BoseFS((5,4,3,2,1))),
        BoseFS2C((1,2,3,4,5), (5,4,3,2,1))
    )
        for i in 1:5
            @test diagonal_element(DensityMatrixDiagonal(i, component=1), add) == i
            @test diagonal_element(DensityMatrixDiagonal(i, component=2), add) == 6 - i
            @test diagonal_element(DensityMatrixDiagonal(i), add) == 6
        end
    end

    @test num_offdiagonals(DensityMatrixDiagonal(1), BoseFS((0,1,0))) == 0
    @test LOStructure(DensityMatrixDiagonal(2)) == IsDiagonal()
    @test DensityMatrixDiagonal(15)' === DensityMatrixDiagonal(15)
end

@testset "HubbardReal1DEP" begin
    for M in [3,4]
        is = range(-fld(M,2); length=M) # [-M÷2, M÷2) including left boundary
        js = shift_lattice(is) # shifted such that js[1] = 0
        @test js[1] == 0
        @test shift_lattice_inv(js) == is
    end
    m = 100 # number of lattice sites, i.e. L in units of the lattice parameter alpha
    n = 1 # number of particles
    addr = BoseFS(Tuple(i == 1 ? n : 0 for i in 1:m)) # at the bottom of potential
    l0 = 10 # harmonic oscillator length in units of alpha; 1 << l0 << m
    v_ho = 0.5/l0^2 # energies now in units of hbar omega
    t = 0.5*l0^2 # energies now in units of hbar omega
    h = HubbardReal1DEP(addr; t, v_ho)
    # all particles at the bottom of potential well
    @test diagonal_element(h, addr) == 0 == h.ep⋅onr(addr)
    energies = eigvals(Matrix(h)) .+ 2n*t # shifted by bottom of Hubbard dispersion
    @test energies[1:3] ≈ 0.5:1.0:2.5 atol=0.005 # first few eigenvalues
    # # Here is a quick plot script that shows eigenvalues to deviate around n = 10
    # using Plots
    # r = 1:15
    # scatter(r .-1, energies[r], label="Hubbard with ho potential", legend=:bottomright)
    # plot!(n->n+0.5, r .-1, label="n + 1/2")
    # ylabel!("Energy")
    # xlabel!("ho quantum number n")
    # title!("Harmonic oscillator in Hubbard, M = $m, l_0 = $l0")
end

@testset "HubbardMom1D(FermiFS2C)" begin
    @testset "Two fermions vs two bosons" begin
        bose = HubbardMom1D(BoseFS((0,0,2,0,0)))
        fermi = HubbardMom1D(CompositeFS(FermiFS((0,0,1,0,0)), FermiFS((0,0,1,0,0))))

        @test exact_energy(bose) ≈ exact_energy(fermi)
    end
    @testset "Comparison with HubbardRealSpace" begin
        c = CompositeFS(FermiFS((0,1,1,1,0)), FermiFS((0,0,1,0,0)))
        h_real = HubbardRealSpace(c; u=[0 0.5; 0.5 0])
        h_mom = HubbardMom1D(c; u=0.5)

        @test exact_energy(h_real) ≈ exact_energy(h_mom)
    end
end

@testset "HubbardMom1DEP" begin
    @testset "Comparison with real space" begin
        h_real = HubbardReal1DEP(BoseFS((1,1,1,1,1)); v_ho=2, t=2, u=1.2)
        h_mom = HubbardMom1DEP(BoseFS((0,0,5,0,0)); v_ho=2, t=2, u=1.2)

        @test exact_energy(h_real) ≈ exact_energy(h_mom)
    end
    @testset "no potential/fermions" begin
        c = CompositeFS(FermiFS((0,1,0,1,0,0)), FermiFS((0,0,1,0,0,0)))
        h_real = HubbardMom1D(c, u=2)
        h_mom = HubbardMom1DEP(c, v_ho=0, u=2)

        @test Matrix(h_real) == Matrix(h_mom)
    end
    @testset "Two fermions vs two bosons" begin
        for dispersion in (continuum_dispersion, hubbard_dispersion)
            bose = HubbardMom1DEP(BoseFS((0,0,2,0,0)); v_ho=1.5, dispersion)
            fermi = HubbardMom1DEP(
                CompositeFS(FermiFS((0,0,1,0,0)), FermiFS((0,0,1,0,0)));
                v_ho=1.5, dispersion
            )
            @test exact_energy(bose) ≈ exact_energy(fermi)
        end
    end
end

@testset "FroehlichPolaron" begin
    addr1 = OccupationNumberFS(1,1,1)

    # test momentum_cutoff and mode_cutoff when initialising
    addr2 = OccupationNumberFS(1,2,3)
    @test_throws ArgumentError FroehlichPolaron(addr2; mode_cutoff=1.0)
    @test_throws ArgumentError FroehlichPolaron(addr2; momentum_cutoff=10.0)

    addr3 = OccupationNumberFS(1,2,3,4)
    f2 = FroehlichPolaron(addr2)
    f3 = FroehlichPolaron(addr3; mode_cutoff=20.0)

    @test starting_address(f2) == f2.addr == addr2

    # test ks vector
    step = (2π/3)
    ks2 = (3/1)*range(-π*(1+1/3) +  step; step=step, length=3)
    @test Vector(f2.ks) == ks2
    step = (2π/4)
    ks3 = (4/1)*range(-π+step; step=step, length=4)
    @test Vector(f3.ks) == ks3

    # test num_offdiagonals
    @test num_offdiagonals(f2, addr1) == 2*3

    # test diagonal_element
    f2_diag = f2.omega*6 + (1/f2.mass) * (f2.p - dot(f2.ks, onr(addr2)))^2
    @test diagonal_element(f2, addr2) == f2_diag

    # test offdiagonal element
    f2_offdiag = (OccupationNumberFS(1,3,3), -f2.v*sqrt(3))
    @test get_offdiagonal(f2, addr2, 2) == f2_offdiag

    f3_offdiag = (OccupationNumberFS(1,2,3,3), -f3.v*sqrt(4))
    @test get_offdiagonal(f3, addr3, 8) == f3_offdiag

    # test mode_cutoff
    @test get_offdiagonal(f2, OccupationNumberFS(10,3,4), 1)[2] ≠ 0.0
    @test get_offdiagonal(f3, OccupationNumberFS(1,3,20,10), 3)[2] == 0.0

    # test momentum_cutoff
    # addr2 has momentum 12.56
    addr4 = OccupationNumberFS(1,2,1)
    f4 = FroehlichPolaron(addr4; momentum_cutoff=10.0)
    @test get_offdiagonal(f4, addr2, 3)[2] == 0.0
end

"""
    compare_to_bethe(g, nf, m)

Compare transcorrelated numbers to numbers you get form Bethe ansatz.
"""
function compare_to_bethe(g, nf, m; hamiltonian=Transcorrelated1D, kwargs...)
    if nf == 2
        f1 = f2 = FermiFS([i == cld(m, 2) ? 1 : 0 for i in 1:m])
        exact = g == 10 ? 5.2187287509452015 : g == -10 ? -25.640329369393125 : error()
    elseif nf == 3
        f1 = FermiFS([i == cld(m, 2) || i == cld(m, 2) + 1 ? 1 : 0 for i in 1:m])
        f2 = FermiFS([i == cld(m, 2) ? 1 : 0 for i in 1:m])
        exact = g == -10 ? -15.151863462651115 : error()
    elseif nf == 6
        f1 = f2 = FermiFS([abs(i - cld(m, 2)) ≤ 1 ? 1 : 0 for i in 1:m])
        exact = g == 10 ? 148.90448481827905 : g == -10 ? -43.819879567678 : error()
    else
        error()
    end

    t = m^2/2
    v = t*2/m*g
    c = CompositeFS(f1,f2)
    if hamiltonian == Transcorrelated1D
        ham = Transcorrelated1D(c; t, v, kwargs...)
    elseif hamiltonian == HubbardMom1D
        ham = HubbardMom1D(c; t, u=v, dispersion=continuum_dispersion, kwargs...)
    else
        error()
    end
    energy = eigen(Matrix(ham)).values[1]
    return abs(energy - exact)
end

@testset "Transcorrelated1D" begin
    @testset "Bethe ansatz energies" begin
        @test compare_to_bethe(10, 2, 7) < 0.03
        @test compare_to_bethe(-10, 2, 7) ≤ 0.02
        @test compare_to_bethe(-10, 3, 7) ≤ 0.06
        @test compare_to_bethe(10, 6, 7) < 1.5
        @test compare_to_bethe(-10, 6, 7) < 0.4

        @test compare_to_bethe(-10, 3, 6) < compare_to_bethe(-10, 3, 7)
    end
    @testset "very high cutoff" begin
        # When setting a high cutoff, the differences between
        # Transcorrelated and HubbardMom1D become small.
        f1 = FermiFS((0,1,0,1,0))
        f2 = FermiFS((0,0,1,0,0))
        c = CompositeFS(f1, f2)
        h_trans_cut = Transcorrelated1D(c; cutoff=100_000, v=15)
        h_trans = Transcorrelated1D(c; v=15)
        h_mom = HubbardMom1D(c; u=15, dispersion=continuum_dispersion)

        @test exact_energy(h_trans) ≉ exact_energy(h_mom)
        @test exact_energy(h_trans_cut) ≈ exact_energy(h_mom)

        normal_error = compare_to_bethe(10, 6, 7)
        cutoff_error = compare_to_bethe(10, 6, 7; cutoff=3)
        @test normal_error < cutoff_error < 2 * normal_error
    end
    @testset "no three body term" begin
        f1 = FermiFS((0,1,0,1,0))
        f2 = FermiFS((0,0,1,0,1))
        c = CompositeFS(f1, f2)
        h_trans = Transcorrelated1D(c)
        h_trans_no3b = Transcorrelated1D(c; three_body_term=false)

        @test length(offdiagonals(h_trans, c)) > length(offdiagonals(h_trans_no3b, c))

        @test compare_to_bethe(-10, 3, 20) <
            compare_to_bethe(-10, 3, 20; three_body_term=false, cutoff=4) <
            compare_to_bethe(-10, 3, 20; three_body_term=false, cutoff=3) <
            compare_to_bethe(-10, 3, 20; hamiltonian=HubbardMom1D)
    end
    @testset "non-interacting with potential" begin
        f1 = FermiFS((0,0,1,0,1,0))
        f2 = FermiFS((0,0,0,1,0,1))
        c = CompositeFS(f1, f2)
        h_trans = Transcorrelated1D(c; v=0, v_ho=4)
        h_mom = HubbardMom1DEP(c; u=0, dispersion=continuum_dispersion, v_ho=4)

        @test exact_energy(h_trans) ≈ exact_energy(h_mom)
    end
    @testset "matrix size / folding" begin
        f1 = FermiFS((0,1,0,1,0,0)) # using even number of sites: folding changes things
        f2 = FermiFS((0,0,1,0,1,0))
        c = CompositeFS(f1, f2)
        h_trans = Transcorrelated1D(c; v=-3)
        h_mom = HubbardMom1D(c; u=-3, dispersion=continuum_dispersion)

        @test size(sparse(h_trans))[1] < size(sparse(h_mom))[1]
    end
end

@testset "ParitySymmetry" begin
    @test_throws ArgumentError ParitySymmetry(HubbardMom1D(BoseFS((1, 1))))
    @test_throws ArgumentError ParitySymmetry(HubbardMom1D(BoseFS((1, 1, 1))); even=false)

    @testset "HubbardMom1D" begin
        ham = HubbardMom1D(BoseFS((1, 0, 1, 2, 0)))
        even = ParitySymmetry(ham; odd=false)
        odd = ParitySymmetry(ham; even=false)

        ham_m = Matrix(ham)
        even_m = Matrix(even)
        odd_m = Matrix(odd)

        @test sort(vcat(eigvals(even_m), eigvals(odd_m))) ≈ eigvals(ham_m)
        @test issymmetric(even_m)
        @test issymmetric(odd_m)
    end
    @testset "2-particle HubbardMom1DEP" begin
        ham = HubbardMom1DEP(BoseFS((0,0,1,1,0)))
        even = ParitySymmetry(ham)
        odd = ParitySymmetry(ham; even=false)

        h_eigs = eigvals(Matrix(ham))
        p_eigs = sort!(vcat(eigvals(Matrix(even)), eigvals(Matrix(odd))))

        @test starting_address(even) == reverse(starting_address(ham))
        @test h_eigs ≈ p_eigs
    end
    @testset "Multicomponent" begin
        ham = HubbardRealSpace(
            CompositeFS(FermiFS((1,1,0)), FermiFS((1,0,0)), BoseFS((0,0,2)))
        )
        even_b = BasisSetRepresentation(ParitySymmetry(ham))
        odd_b = BasisSetRepresentation(ParitySymmetry(ham; odd=true))

        for add in even_b.basis
            @test add == min(add, reverse(add))
        end
        for add in odd_b.basis
            @test add == min(add, reverse(add))
            @test add ≠ reverse(add)
        end

        ham_m = Matrix(ham)
        even_m = Matrix(even_b)
        odd_m = Matrix(odd_b)

        @test size(ham_m, 1) == size(even_m, 1) + size(odd_m, 1)
        @test sort(real.(vcat(eigvals(even_m), eigvals(odd_m)))) ≈ real.(eigvals(ham_m))
        @test issymmetric(even_m)
        @test issymmetric(odd_m)
    end
    @testset "Even Hamiltonian" begin
        # This Hamiltonian only has even addresses.
        ham = HubbardMom1D(BoseFS((0,0,0,2,0,0,0)); u=3)
        even_b = BasisSetRepresentation(ParitySymmetry(ham))

        ham_m = Matrix(ham)
        even_m = Matrix(even_b)

        @test ham_m == even_m
        @test issymmetric(even_m)
    end
end

@testset "TimeReversalSymmetry" begin
    @test_throws ArgumentError TimeReversalSymmetry(HubbardMom1D(BoseFS((1, 1))))
    @test_throws ArgumentError TimeReversalSymmetry(BoseHubbardMom1D2C(BoseFS2C((1, 1),(2,1))))
    @test_throws ArgumentError begin
        TimeReversalSymmetry(HubbardRealSpace(CompositeFS(FermiFS((1, 1)),BoseFS((2,1)))))
    end
    @test_throws ArgumentError TimeReversalSymmetry(HubbardMom1D(FermiFS2C((1,0,1),(1,0,1)));odd=true)
    @test_throws ArgumentError TimeReversalSymmetry(HubbardMom1D(FermiFS2C((1,0,1),(1,0,1)); u=2+3im))

    @testset "HubbardMom1D" begin
        ham = HubbardMom1D(FermiFS2C((1,0,1),(0,1,1)))
        even = TimeReversalSymmetry(ham; odd=false)
        odd = TimeReversalSymmetry(ham; even=false)

        ham_m = Matrix(ham)
        even_m = Matrix(even)
        odd_m = Matrix(odd)

        @test sort(vcat(eigvals(even_m), eigvals(odd_m))) ≈ eigvals(ham_m)
        @test issymmetric(even_m)
        @test issymmetric(odd_m)
    end
    @testset "2-particle BoseHubbardMom1D2C" begin
        ham = BoseHubbardMom1D2C(BoseFS2C((0,1,1),(1,0,1)))
        even = TimeReversalSymmetry(ham)
        odd = TimeReversalSymmetry(ham; even=false)

        h_eigs = eigvals(Matrix(ham))
        p_eigs = sort!(vcat(eigvals(Matrix(even)), eigvals(Matrix(odd))))

        @test starting_address(even) == time_reverse(starting_address(ham))
        @test h_eigs ≈ p_eigs

        @test issymmetric(Matrix(odd))
        @test issymmetric(Matrix(even))
        @test LOStructure(odd) isa IsHermitian
    end

end

@testset "Stoquastic" begin
    ham = HubbardMom1D(BoseFS((0,5,0))) # a Hamiltonian that has a sign problem
    sham = Stoquastic(ham) # sign problem removed, but smaller ground state eigenvalue
    stoquastic_gap = eigvals(Matrix(ham))[1] - eigvals(Matrix(sham))[1]
    @test stoquastic_gap > 0
    tc_ham = Transcorrelated1D(FermiFS2C((1,1,0),(1,0,1)))
    @test LOStructure(Stoquastic(tc_ham)) == AdjointUnknown()
    @test LOStructure(Stoquastic(G2RealCorrelator(2))) == IsDiagonal()
end

@testset "Harmonic oscillator in Cartesian basis" begin
    @testset "HOCartesianContactInteractions" begin
        # argument checks
        @test_throws ArgumentError HOCartesianContactInteractions(BoseFS(4, 1=>1); S = (5,))
        @test_throws ArgumentError HOCartesianContactInteractions(BoseFS(4, 1=>1); S = (4,), η = (2,3))

        N = 3
        D = 2
        M = 4
        S = ntuple(_ -> M + 1, D)
        addr = BoseFS(prod(S), 1 => N)
        H = HOCartesianContactInteractions(addr; S)
        E0 = Hamiltonians.noninteracting_energy(H, addr)
        @test N*D/2 == E0
        @test diagonal_element(H, BoseFS(prod(S), (1,2,3) .=> 1)) ≈ 6.4177817256162255

        block_df = get_all_blocks(H, max_energy = E0 + M)
        @test length(block_df[:,:block_E0]) == 9
        @test Int.(block_df[:,:block_E0]) == [3,4,5,6,7,4,5,6,7]
        @test block_df[:,:block_size] == [1,1,4,7,16,1,2,7,12]

        # interaction matrix elements
        @test count(H.vtable .== 0) == 312
        @test sum(H.vtable) ≈ 11.220010295489221

        # offdiagonals interface
        @test num_offdiagonals(H, addr) == dimension(H) - 1

        h = offdiagonals(H, addr)
        @test Base.eltype(h) == Tuple{typeof(addr),eltype(H)}
        @test Base.IteratorSize(h) == Base.SizeUnknown()
        @test_throws ErrorException getindex(h,1)
        @test_throws ErrorException size(h)
        @test_throws ErrorException length(h)

        next_state = (1,1,3)
        @test iterate(h) == ((addr,0.0), next_state)
        @test isnothing(iterate(h, next_state))

        # block_by_level = false
        H = HOCartesianContactInteractions(addr; S, block_by_level = false)
        all_offs = collect(offdiagonals(H, addr))
        @test length(all_offs) == 169
        @test sum(o -> o[2], all_offs) ≈ 0.3151984121740107

        # aspect ratio
        S = (4,2,2)
        addr = BoseFS(prod(S), 1 => 1)
        H = HOCartesianContactInteractions(addr; S)
        @test H.aspect == (1,3,3)
        @test H.aspect1 == (1.0,3.0,3.0)
        H = HOCartesianContactInteractions(addr; S, η = (1,2,3))
        @test H.aspect == (1,3,3)
        @test H.aspect1 == (1.0,2.0,3.0)
        H = HOCartesianContactInteractions(addr; S, η = 2)
        @test H.aspect == (1,3,3)
        @test H.aspect1 == (1.0,2.0,2.0)

        S = (4,4)
        H = HOCartesianContactInteractions(addr; S)
        b1 = Hamiltonians.find_Ebounds(3, 2, S, Hamiltonians.box_to_aspect(S))
        b2 = Hamiltonians.find_Ebounds(3, 2, S, H.aspect)
        @test b1 == b2
        @test !(b1 === b2)

        @test eval(Meta.parse(repr(H))) == H
    end

    @testset "HOCartesianEnergyConservedPerDim" begin
        # argument checks
        # @test_logs (:warn,) HOCartesianEnergyConservedPerDim(BoseFS(12, 1=>1); S = (3,4))
        @test_throws ArgumentError HOCartesianEnergyConservedPerDim(BoseFS(4, 1=>1); S = (5,))
        @test_throws ArgumentError HOCartesianEnergyConservedPerDim(BoseFS(4, 1=>1); S = (4,), η = (2,3))

        N = 3
        D = 2
        M = 4
        S = ntuple(_ -> M + 1, D)
        addr = BoseFS(prod(S), 1 => N)
        H = HOCartesianEnergyConservedPerDim(addr; S)
        E0 = Hamiltonians.noninteracting_energy(H, addr)
        @test N*D/2 == E0

        block_df = get_all_blocks(H, max_energy = E0 + M)
        @test length(block_df[:,:block_E0]) == 15
        @test Int.(block_df[:,:block_E0]) == [3,4,5,6,7,4,5,6,7,5,6,7,6,7,7]
        @test block_df[:,:block_size] == [1,1,2,3,4,1,2,4,6,2,4,8,3,6,4]

        # interaction matrix elements
        @test count(H.vtable .== 0) == 70
        @test sum(H.vtable) ≈ 2 * 3.3630246382916664

        # aspect ratio
        S = (4,2,2)
        addr = BoseFS(prod(S), 1 => 1)
        H = HOCartesianEnergyConservedPerDim(addr; S)
        @test H.aspect1 == (1.0,3.0,3.0)
        H = HOCartesianEnergyConservedPerDim(addr; S, η = (1,2,3))
        @test H.aspect1 == (1.0,2.0,3.0)
        H = HOCartesianEnergyConservedPerDim(addr; S, η = 2)
        @test H.aspect1 == (1.0,2.0,2.0)

        @test eval(Meta.parse(repr(H))) == H
    end

    @testset "HOCartesianCentralImpurity" begin
        # argument checks
        @test_throws ArgumentError HOCartesianCentralImpurity(BoseFS(4, 1=>1); max_nx = 1)
        @test_throws ArgumentError HOCartesianCentralImpurity(BoseFS(4, 1=>1); max_nx = 2)
        @test_throws ArgumentError HOCartesianCentralImpurity(BoseFS(4, 1=>1); max_nx = 4, ηs = (0.5,))

        N = 1
        M = 8
        ηs = (2,)
        P = prod(x -> M÷x + 1, (1,ηs...))
        addr = BoseFS(P, 1 => N)
        H = HOCartesianCentralImpurity(addr; max_nx = M, ηs)
        @test H.aspect == (1.0, float.(ηs)...)

        G = HOCartesianCentralImpurity(addr; S = H.S, ηs)
        @test G == H

        # interaction matrix elements
        @test length(H.vtable) == M÷2 + 1     # 5
        @test sum(H.vtable) ≈ -3.497817080215528

        bsr = BasisSetRepresentation(H; sizelim=Inf)
        @test dimension(bsr) == 15  # dimension(bsr) < dimension(H)
        @test sum(bsr.sparse_matrix) ≈ 142.6393438659114

        @test eval(Meta.parse(repr(H))) == H
    end

    @testset "Angular momentum" begin
        @test_throws ArgumentError AxialAngularMomentumHO((2,); addr = BoseFS(2))
        @test_throws ArgumentError AxialAngularMomentumHO((1,2,3); addr = BoseFS(6))

        S = (3,3,3)
        addr = BoseFS(prod(S), 3 => 2)

        Lz = AxialAngularMomentumHO(S; addr)
        Ly = AxialAngularMomentumHO(S; z_dim=2, addr)
        Lx = AxialAngularMomentumHO(S; z_dim=1, addr)

        Lz_vals = eigvals(Matrix(BasisSetRepresentation(Lz)))
        Ly_vals = eigvals(Matrix(BasisSetRepresentation(Ly)))
        Lx_vals = eigvals(Matrix(BasisSetRepresentation(Lx)))

        expected = [-4, -2, 0, 0, 2, 4]
        @test Lz_vals ≈ expected
        @test Ly_vals ≈ expected
        @test Lx_vals == [0.0]  # initial state is excited purely in x dimension
    end

    @testset "find blocks" begin
        N = 2
        D = 2
        M = 4
        S = ntuple(_ -> M + 1, D)
        addr = BoseFS(prod(S), 1 => N)
        H = HOCartesianEnergyConservedPerDim(addr; S)
        block_df_vert = get_all_blocks(H; max_energy = N*D/2 + M, method = :vertices)
        block_df_comb = get_all_blocks(H; max_energy = N*D/2 + M, method = :comb)

        # different methods find the same blocks but with different key addresses
        vert_blocks = block_df_vert[!,[:block_E0,:block_size]]
        comb_blocks = block_df_comb[!,[:block_E0,:block_size]]
        @test vert_blocks == comb_blocks

        @test nrow(get_all_blocks(H, max_blocks = 5)) == 5
        @test nrow(get_all_blocks(H, max_blocks = 5, method = :comb)) == 5

        @test nrow(
            @test_logs (:warn,) get_all_blocks(H; target_energy = 100)
        ) == 0
        @test nrow(
            @test_logs (:warn,) get_all_blocks(H; max_energy = 1)
        ) == 0
        @test nrow(
            @test_logs (:warn,) get_all_blocks(H; max_energy = 3, target_energy = 4)
        ) == 0

        df = get_all_blocks(H; save_to_file = "test_block_df.arrow")
        df_file = load_df("test_block_df.arrow")
        @test df[!,[1,2,3,5]] == df_file[!,[1,2,3,5]]

        # HOCartesianContactInteractions requires a valid energy restriction
        @test_throws ArgumentError get_all_blocks(HOCartesianContactInteractions(addr; S))

        # block_by_level = false
        H = HOCartesianContactInteractions(addr; S, block_by_level = false)
        df = get_all_blocks(H)
        @test nrow(df) == 2^D
    end

    @testset "vertices" begin
        n = 3
        for k in 0:n
            @test Hamiltonians._binomial(n, Val(k)) == Base.binomial(n, k)
        end

        @test_throws OverflowError Hamiltonians._first_vertex(n, Val(0))
        @test Hamiltonians._first_vertex(n, Val(1), 0, 0) == n

        @test Hamiltonians.vertices(1, Val(3)) == (3,2,1)
        @test Hamiltonians.vertices(10, Val(3)) == (5,4,3)
        @test Hamiltonians.vertices(n, Val(1)) == (n,)

        @test Hamiltonians.index((3,2,1)) == 1
        @test Hamiltonians.index((5,4,3)) == 10
    end

    @testset "HO utilities" begin
        S = (4,4)
        @test_throws ArgumentError fock_to_cart(BoseFS(1, 1 => 1), S)
        modes = [5, 5, 16]
        addr = BoseFS(prod(S), modes .=> 1)
        @test fock_to_cart(addr, S) == [(0, 1), (0, 1), (3, 3)]
        @test fock_to_cart(addr, S; zero_index = false) == [(1, 2), (1, 2), (4, 4)]

        null_addr = BoseFS(prod(S), 1=>0)
        @test isempty(fock_to_cart(null_addr, S))
    end

end

@testset "dimension and multi-component addresses" begin
    addresses = [CompositeFS(FermiFS((1,0,1)), FermiFS((0,1,0))), BoseFS((1,0,1)),
                FermiFS2C((1,0,1), (0,1,0)), BoseFS2C((1,0,1), (0,1,0))
    ]
    [@test dimension(addr) == dimension(typeof(addr)) for addr in addresses]
end<|MERGE_RESOLUTION|>--- conflicted
+++ resolved
@@ -768,11 +768,7 @@
     e = lomc!(mh, DVec(pairs(ones(Int,dim)))).df
     @test ≈(e.shift[end], a.shift[end], atol=0.3)
     # wrap full matrix as MatrixHamiltonian
-<<<<<<< HEAD
     fmh =  MatrixHamiltonian(Matrix(sparse_matrix))
-=======
-    fmh =  MatrixHamiltonian(Matrix(sm))
->>>>>>> e50b55c2
     f = lomc!(fmh, DVec(pairs(ones(dim)))).df
     @test f.shift ≈ a.shift
 end
