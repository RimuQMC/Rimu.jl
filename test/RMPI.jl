using LinearAlgebra
using Rimu
using Rimu.RMPI
using Rimu.RMPI: sort_and_count!
using Test

@testset "DistributeStrategies" begin
    # `DistributeStrategy`s
    ham = HubbardReal1D(BoseFS((1, 2, 3)))
    for setup in [RMPI.mpi_no_exchange, RMPI.mpi_all_to_all, RMPI.mpi_point_to_point]
        dv = DVec(starting_address(ham) => 10; style=IsDynamicSemistochastic())
        v = MPIData(dv; setup)
<<<<<<< HEAD
        df, state = lomc!(ham,v)
        @test size(df) == (100, 11)
    end
    # need to do mpi_one_sided separately
    dv = DVec(starting_address(ham)=>10; style=IsDynamicSemistochastic())
    v = RMPI.mpi_one_sided(dv; capacity = 1000)
    df, state = lomc!(ham,v)
    @test size(df) == (100, 11)
=======
        df, state = lomc!(ham, v)
        @test size(df) == (100, 12)
    end
    # need to do mpi_one_sided separately
    dv = DVec(starting_address(ham) => 10; style=IsDynamicSemistochastic())
    v = RMPI.mpi_one_sided(dv; capacity=1000)
    df, state = lomc!(ham, v)
    @test size(df) == (100, 12)
>>>>>>> 6375958f
end

@testset "sort_and_count!" begin
    for l in (1, 2, 30, 1000)
        for k in (2, 10, 100)
            @testset "k=$k, l=$l" begin
                ordfun(x) = hash(x, hash(1)) % k
                vals = rand(1:10, l)
                counts = zeros(Int, k)
                displs = zeros(Int, k)

                RMPI.sort_and_count!(counts, displs, vals, ordfun.(vals), (0, k - 1))
                @test issorted(vals, by=ordfun)
                @test sum(counts) == l

                for i in 0:(k-1)
                    c = counts[i+1]
                    d = displs[i+1]
                    r = (1:c) .+ d
                    ords = ordfun.(vals)
                    @test all(ords[r] .== i)
                end
            end
        end
    end
end

@testset "MPIData" begin
    dv1 = MPIData(DVec(4 => 1, 3 => 2, 2 => 3, 1 => 4))
    dv2 = MPIData(empty(localpart(dv1)))

    @testset "Iteration and reductions" begin
        @test sort(collect(localpart(values(dv1)))) == 1:4

        @test sum(first, pairs(dv1)) == 10
        @test sum(last, pairs(dv1)) == 10
        @test prod(keys(dv1)) == 24
        @test sum(values(dv2)) == 0
    end
    @testset "Errors" begin
        @test_throws ErrorException [p for p in pairs(dv1)]
        @test_throws ErrorException [k for k in keys(dv1)]
        @test_throws ErrorException [v for v in values(dv1)]
    end
    @testset "Norms" begin
        @test walkernumber(dv1) ≡ 10.0
        @test norm(dv1, 1) ≡ 10.0
        @test norm(dv1, 2) ≈ 5.477225575
        @test norm(dv1, Inf) ≡ 4.0

        @test walkernumber(dv2) ≡ 0.0
        @test norm(dv2, 1) ≡ 0.0
        @test norm(dv2, 2) ≡ 0.0
        @test norm(dv2, Inf) ≡ 0.0

        @test_throws ErrorException norm(dv1, 3)
        @test_throws ErrorException norm(dv2, 15)
    end
    @testset "dot" begin
        @test dot(dv1, dv2) == 0
        @test dot(dv1, dv1) == dot(localpart(dv1), dv1)
        rand_ham = MatrixHamiltonian(rand(ComplexF64, 4, 4))
        ldv1 = localpart(dv1)
        @test norm(dot(dv1, rand_ham, dv1)) ≈ norm(dot(ldv1, rand_ham, ldv1))
    end
end<|MERGE_RESOLUTION|>--- conflicted
+++ resolved
@@ -10,7 +10,6 @@
     for setup in [RMPI.mpi_no_exchange, RMPI.mpi_all_to_all, RMPI.mpi_point_to_point]
         dv = DVec(starting_address(ham) => 10; style=IsDynamicSemistochastic())
         v = MPIData(dv; setup)
-<<<<<<< HEAD
         df, state = lomc!(ham,v)
         @test size(df) == (100, 11)
     end
@@ -19,16 +18,6 @@
     v = RMPI.mpi_one_sided(dv; capacity = 1000)
     df, state = lomc!(ham,v)
     @test size(df) == (100, 11)
-=======
-        df, state = lomc!(ham, v)
-        @test size(df) == (100, 12)
-    end
-    # need to do mpi_one_sided separately
-    dv = DVec(starting_address(ham) => 10; style=IsDynamicSemistochastic())
-    v = RMPI.mpi_one_sided(dv; capacity=1000)
-    df, state = lomc!(ham, v)
-    @test size(df) == (100, 12)
->>>>>>> 6375958f
 end
 
 @testset "sort_and_count!" begin
