--- conflicted
+++ resolved
@@ -6,12 +6,7 @@
 using StaticArrays
 using MPI
 
-using Rimu.RMPI
 using Rimu.StatsTools
-<<<<<<< HEAD
-=======
-using Rimu.RMPI: targetrank, mpi_synchronize!
->>>>>>> 8eecdcb9
 using Rimu.DictVectors: PointToPoint, AllToAll, copy_to_local!, NonInitiatorValue
 
 const N_REPEATS = 5
@@ -43,160 +38,6 @@
 end
 
 @testset "MPI tests" begin
-<<<<<<< HEAD
-=======
-    @testset "MPIData" begin
-        for type in (InitiatorDVec, DVec)
-            @testset "copy_to_local" begin
-                dv = MPIData(type(mpi_rank() => 1, -1 => 10))
-                loc = RMPI.copy_to_local(dv)
-                @test length(loc) == mpi_size() + 1
-                @test loc[-1] == 10 * mpi_size()
-            end
-            @testset "Single component $type" begin
-                for i in 1:N_REPEATS
-                    addr = BoseFS((0, 0, 10, 0, 0))
-                    H = HubbardMom1D(addr)
-                    Random.seed!(7350 * i)
-                    v, dv = setup_dv(
-                        type, [BoseFS(rand_onr(10, 5)) => 2 - 4rand() for _ in 1:100]
-                    )
-                    mpi_synchronize!(dv)
-
-                    Random.seed!(1337 * i)
-                    w, dw = setup_dv(
-                        type, [BoseFS(rand_onr(10, 5)) => 2 - 4rand() for _ in 1:20]
-                    )
-                    mpi_synchronize!(dw)
-
-                    @test correct_ranks(dv)
-                    @test length(v) == length(dv)
-                    @test correct_ranks(dw)
-                    @test length(w) == length(dw)
-
-                    @testset "Basics" begin
-                        @test norm(v) ≈ norm(dv)
-                        @test norm(v, 1) ≈ norm(dv, 1)
-                        @test norm(v, 2) ≈ norm(dv, 2)
-                        @test norm(v, Inf) ≈ norm(dv, Inf)
-                        @test sum(values(v)) ≈ sum(values(dv))
-                        f((k, v)) = (k == addr) + v > 0
-                        @test mapreduce(f, |, pairs(v); init=true) ==
-                              mapreduce(f, |, pairs(dv); init=true)
-                    end
-
-                    @testset "Operations" begin
-                        @test dot(v, w) ≈ dot(dv, dw)
-
-                        @test dot(freeze(dw), dv) ≈ dot(w, v)
-                        @test dot(freeze(dv), dw) ≈ dot(v, w)
-
-                        for op in (H, DensityMatrixDiagonal(1))
-                            @test dot(v, op, w) ≈ dot(v, op, dw)
-                            @test dot(w, op, v) ≈ dot(w, op, dv)
-                            @test dot(w, op, v) ≈ dot(dw, op, dv)
-                            @test dot(w, op, v) ≈ dot(dw, op, v)
-
-                            du = MPIData(op * dv)
-                            u = op * v
-                            @test correct_ranks(du)
-
-                            @test length(u) == length(du)
-                            @test norm(u, 1) ≈ norm(du, 1)
-                            @test norm(u, 2) ≈ norm(du, 2)
-                            @test norm(u, Inf) ≈ norm(du, Inf)
-                        end
-                    end
-                end
-            end
-            @testset "Two-component $type" begin
-                for i in 1:N_REPEATS
-                    addr = BoseFS2C((0, 0, 10, 0, 0), (0, 0, 2, 0, 0))
-                    H = BoseHubbardMom1D2C(addr)
-                    Random.seed!(7350 * i)
-                    v, dv = setup_dv(
-                        type, [BoseFS2C(rand_onr(10, 5), rand_onr(2, 5)) => rand() for _ in 1:100]
-                    )
-                    mpi_synchronize!(dv)
-
-                    Random.seed!(1337 * i)
-                    w, dw = setup_dv(
-                        type, [BoseFS2C(rand_onr(10, 5), rand_onr(2, 5)) => rand() for _ in 1:20]
-                    )
-                    mpi_synchronize!(dw)
-
-                    @testset "Operations" begin
-                        @test dot(v, w) ≈ dot(dv, dw)
-
-                        @test dot(v, H, w) ≈ dot(v, H, dw)
-                        @test dot(w, H, v) ≈ dot(w, H, dv)
-                        G1 = G2MomCorrelator(1)
-                        G3 = G2MomCorrelator(3)
-                        @test dot(v, G1, w) ≈ dot(v, G1, dw)
-                        @test dot(w, G3, v) ≈ dot(w, G3, dv)
-                        @test dot(w, G3, v) ≈ dot(dw, G3, v)
-                        @test dot(w, G3, v) ≈ dot(dw, G3, dv)
-
-                        @test dot(freeze(dw), dv) ≈ dot(w, v)
-                        @test dot(freeze(dv), dw) ≈ dot(v, w)
-
-                        du = MPIData(H * dv)
-                        u = H * v
-                        @test correct_ranks(du)
-
-                        @test length(u) == length(du)
-                        @test norm(u, 1) ≈ norm(du, 1)
-                        @test norm(u, 2) ≈ norm(du, 2)
-                        @test norm(u, Inf) ≈ norm(du, Inf)
-
-                        du = MPIData(G3 * dv)
-                        u = G3 * v
-                        @test correct_ranks(du)
-
-                        @test length(u) == length(du)
-                        @test norm(u, 1) ≈ norm(du, 1)
-                        @test norm(u, 2) ≈ norm(du, 2)
-                        @test norm(u, Inf) ≈ norm(du, Inf)
-                    end
-                end
-            end
-        end
-        @testset "Communication strategies" begin
-            # The idea here is to generate a big DVec and make sure all communication
-            # strategies distribute it in the same manner.
-            for i in 1:N_REPEATS
-                sorted = map((
-                    (; setup=RMPI.mpi_point_to_point),
-                    (; setup=RMPI.mpi_one_sided, capacity=10_000),
-                    (; setup=RMPI.mpi_all_to_all),
-                )) do kw
-                    mpi_seed!(i)
-                    source = DVec(
-                        [BoseFS(rand_onr(10, 5)) => 2 - 4rand() for _ in 1:10_000]
-                    )
-                    target = MPIData(similar(source); kw...)
-                    RMPI.mpi_combine_walkers!(target, source)
-                    return target
-                end
-
-                for v in sorted
-                    @test correct_ranks(v)
-                end
-
-                ptp_pairs = sort(collect(pairs(localpart(sorted[1]))))
-                os_pairs = sort(collect(pairs(localpart(sorted[3]))))
-                ata_pairs = sort(collect(pairs(localpart(sorted[2]))))
-
-                @test first.(ptp_pairs) == first.(os_pairs)
-                @test first.(ata_pairs) == first.(os_pairs)
-
-                @test last.(ptp_pairs) ≈ last.(os_pairs)
-                @test last.(ata_pairs) ≈ last.(os_pairs)
-            end
-        end
-    end
-
->>>>>>> 8eecdcb9
     @testset "PDVec" begin
         addr = FermiFS2C((1,1,1,0,0,0),(1,1,1,0,0,0))
         ham = HubbardRealSpace(addr)
@@ -375,66 +216,14 @@
                 prob = ProjectorMonteCarloProblem(
                     H; start_at=dv, replica_strategy, last_step=10_000
                 )
-<<<<<<< HEAD
                 df = DataFrame(solve(prob))
-=======
-                df = lomc!(H, dv; post_step_strategy, laststep=5000).df
-
-                # Shift estimate.
-                Es, σs = mean_and_se(df.shift[2000:end])
-                s_low, s_high = Es - 3σs, Es + 3σs
-                # Projected estimate.
-                r = ratio_of_means(df.hproj[2000:end], df.vproj[2000:end])
-                p_low, p_high = pquantile(r, [0.0015, 0.9985])
-
-                @test s_low < E0 < s_high
-                @test p_low < E0 < p_high
-                @test all(-1 .≤ df.coherence .≤ 1)
-                @test all(0 .≤ df.loneliness .≤ 1)
-            end
-            @testset "Initiator with $setup" begin
-                H = HubbardMom1D(BoseFS((0,0,0,7,0,0,0)); u=6.0)
-                addr = starting_address(H)
-
-                if setup == :PDVec
-                    dv = PDVec(addr => 3; initiator_threshold=1)
-                else
-                    dv = MPIData(InitiatorDVec(addr => 3); setup, kwargs...)
-                end
-                s_strat = DoubleLogUpdate(target_walkers=100)
-                df = lomc!(H, dv; laststep=5000, s_strat).df
->>>>>>> 8eecdcb9
 
                 density_sum = sum(1:M) do i
                     top = df[!, Symbol("c1_Op", i, "_c2")]
                     bot = df.c1_dot_c2
                     pmean(ratio_of_means(top, bot; skip=5000))
                 end
-<<<<<<< HEAD
                 @test density_sum ≈ N rtol=1e-3
-=======
-                @testset "AllOverlaps with $setup and initiator=$initiator" begin
-                    H = HubbardMom1D(BoseFS((0,0,5,0,0)))
-                    addr = starting_address(H)
-                    N = num_particles(addr)
-                    M = num_modes(addr)
-
-                    if setup == :PDVec
-                        dv = PDVec(addr => 3; style=IsDynamicSemistochastic(), initiator)
-                    elseif initiator
-                        dv = MPIData(InitiatorDVec(
-                            addr => 3; style=IsDynamicSemistochastic()
-                        ); setup, kwargs...)
-                    else
-                        dv = MPIData(DVec(
-                            addr => 3; style=IsDynamicSemistochastic()
-                        ); setup, kwargs...)
-                    end
-
-                    # Diagonal
-                    replica_strategy = AllOverlaps(2; operator=ntuple(DensityMatrixDiagonal, M))
-                    df,_ = lomc!(H, dv; replica_strategy, laststep=10_000)
->>>>>>> 8eecdcb9
 
                 # Not Diagonal
                 ops = ntuple(x -> G2MomCorrelator(x - cld(M, 2)), M)
@@ -459,33 +248,6 @@
         end
     end
 
-<<<<<<< HEAD
-=======
-    @testset "Same seed gives same results" begin
-        for kwargs in (
-            (; setup=RMPI.mpi_point_to_point),
-            (; setup=RMPI.mpi_one_sided, capacity=10_000),
-            (; setup=RMPI.mpi_all_to_all),
-        )
-            # The entries in the vectors are the same (tested above), but they appear in a
-            # different order.
-            addr = BoseFS2C((1, 1, 1, 1, 1), (1, 0, 0, 0, 0))
-            H = BoseHubbardReal1D2C(addr; v=2)
-            dv = DVec(addr => 1)
-
-            dv_1 = MPIData(copy(dv); kwargs...)
-            mpi_seed!(17)
-            df_1 = lomc!(H, dv_1).df
-
-            dv_2 = MPIData(copy(dv); kwargs...)
-            mpi_seed!(17)
-            df_2 = lomc!(H, dv_2).df
-
-            @test df_1 == df_2
-        end
-    end
-
->>>>>>> 8eecdcb9
     # Make sure all ranks came this far.
     @testset "Finish" begin
         # MPI.jl currently doesn't properly map logical operators (MPI v0.20.8)
