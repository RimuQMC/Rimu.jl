--- conflicted
+++ resolved
@@ -364,13 +364,8 @@
     is_local = !haskey(ENV, "CI")
 
     juliaexec = Base.julia_cmd()
-    mpi_test_file = joinpath(@__DIR__, "mpi_runtests.jl")
 
     if is_local
-<<<<<<< HEAD
-        rr = run(`$mpiexec -np 2 $juliaexec -t 1 $mpi_test_file`)
-        @test rr.exitcode == 0
-=======
         mpi_test_filename = isfile("mpi_runtests.jl") ?  "mpi_runtests.jl" : "test/mpi_runtests.jl"
         if isfile(mpi_test_filename)
             rr = run(`$mpiexec -np 2 $juliaexec -t 1 $mpi_test_filename`)
@@ -378,7 +373,6 @@
         else
             @warn "Could not find mpi_runtests.jl. Not testing MPI."
         end
->>>>>>> 4bdd9f61
     else
         @info "not testing MPI on CI"
     end
