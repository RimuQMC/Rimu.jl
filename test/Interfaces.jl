--- conflicted
+++ resolved
@@ -47,34 +47,19 @@
     # rephrase with MatrixHamiltonian
     mh = MatrixHamiltonian(ham)
     sv = DVec(pairs(vector))
-<<<<<<< HEAD
-    post_step = ProjectedEnergy(mh, sv)
-
-    # solve with new API
-    p = FCIQMCProblem(mh; start_at=sv, last_step=10_000, post_step_strategy=post_step)
-=======
     post_step_strategy = ProjectedEnergy(mh, sv)
 
     # solve with new API
     p = FCIQMCProblem(mh; start_at=sv, last_step=10_000, post_step_strategy)
->>>>>>> e50b55c2
     sm = solve(p)
     last_shift = DataFrame(sm).shift[end]
 
     # solve with old API
-<<<<<<< HEAD
-    df, _ = lomc!(mh, sv; laststep=10_000, post_step)
-=======
     df, _ = lomc!(mh, sv; laststep=10_000, post_step_strategy)
->>>>>>> e50b55c2
     eigs = eigen(ham)
 
     @test eigs.values[1] ≈ last_shift rtol = 0.01
     @test df.shift[end] ≈ eigs.values[1] rtol=0.01
     @test df.hproj[end] / df.vproj[end] ≈ eigs.values[1] rtol=0.01
-<<<<<<< HEAD
-    @test normalize(sm.qmc_state.replicas[1].v) ≈ DVec(pairs(eigs.vectors[:, 1])) rtol = 0.01
-=======
     @test normalize(sm.qmc_state.replica_states[1].v) ≈ DVec(pairs(eigs.vectors[:, 1])) rtol = 0.01
->>>>>>> e50b55c2
 end