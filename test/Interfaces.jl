using LinearAlgebra
using Rimu
using Test

@testset "Interface basics" begin
    @test eltype(StyleUnknown{String}()) == String
    @test StochasticStyle(['a', 'b']) == StyleUnknown{Char}()

    vector = [1, 2, 3]
    deposit!(vector, 1, 1, 1 => 1)
    @test vector == [2, 2, 3]
    @test storage(vector) ≡ vector
    @test localpart(vector) ≡ vector
<<<<<<< HEAD
    zerovector!(vector)
    @test vector == [0, 0, 0]
=======
>>>>>>> a478a2c9

    ham = [1 0 0; 2 3 0; 5 6 0]
    @test offdiagonals(ham, 1) == [2 => 2, 3 => 5]
    @test offdiagonals(ham, 2) == [3 => 6]
    @test offdiagonals(ham, 3) == []

    @test num_offdiagonals(ham, 1) == 2
    @test num_offdiagonals(ham, 2) == 1
    @test num_offdiagonals(ham, 3) == 0

    @test get_offdiagonal(ham, 1, 1) == (2 => 2)
    @test get_offdiagonal(ham, 1, 2) == (3 => 5)
    @test get_offdiagonal(ham, 2, 1) == (3 => 6)

    @test starting_address(ham) == 3

    @test LOStructure(ham) == AdjointKnown()
    @test has_adjoint(ham)
end
@testset "lomc! with matrix" begin
    ham = [1 1 2 3 2;
           2 0 2 2 3;
           0 0 0 3 2;
           0 0 1 1 2;
           0 1 0 1 0]
    vector = ones(5)
    post_step = ProjectedEnergy(ham, vector)
    df, st = lomc!(ham, vector; laststep=10_000, post_step)
    eigs = eigen(ham)
    @test df.shift[end] ≈ eigs.values[1] rtol=0.01
    @test df.hproj[end] / df.vproj[end] ≈ eigs.values[1] rtol=0.01
    @test normalize(st.replicas[1].v) ≈ eigs.vectors[:, 1] rtol=0.01
end<|MERGE_RESOLUTION|>--- conflicted
+++ resolved
@@ -11,11 +11,9 @@
     @test vector == [2, 2, 3]
     @test storage(vector) ≡ vector
     @test localpart(vector) ≡ vector
-<<<<<<< HEAD
+
     zerovector!(vector)
     @test vector == [0, 0, 0]
-=======
->>>>>>> a478a2c9
 
     ham = [1 0 0; 2 3 0; 5 6 0]
     @test offdiagonals(ham, 1) == [2 => 2, 3 => 5]
